--- conflicted
+++ resolved
@@ -584,16 +584,12 @@
         Returns:
             dict: dictionary for a single batch
         """
-<<<<<<< HEAD
         batch = {
             'input_ids': [],
             'mode': 'icl_task',
             'labels': [],
             'answer_indices': []
             }
-=======
-        batch = {'input_ids': [], 'continuation_indices': [], 'mode': 'icl_task', 'labels': [], 'answer_indices': []}
->>>>>>> d0e79574
         for data_pair in data:
             context_enc = data_pair['context']
             answer_enc = data_pair['answer']
