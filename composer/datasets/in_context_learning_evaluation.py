# Copyright 2022 MosaicML Composer authors
# SPDX-License-Identifier: Apache-2.0
# This code is based on the implementation in https://github.com/EleutherAI/lm-evaluation-harness/blob/8c048e266a22a1c85ccbdb0c209ac712e4f39989/lm_eval/base.py#L221-L330

from __future__ import annotations

import copy
import json
import os
import random
from typing import TYPE_CHECKING, Any, Dict, List, Tuple, Union

import torch
from torch.utils.data import DataLoader, Dataset

from composer.core import DataSpec
from composer.core.data_spec import _default_split_batch, _split_list
from composer.datasets.utils import stop_sequences_criteria
from composer.utils import MissingConditionalImportError, dist, get_file

if TYPE_CHECKING:
    import transformers

# Allow models to have slightly more tokens than were used in the most verbose CoT in the dataset
_MAX_ANSWER_BUFFER_LENGTH = 10

__all__ = [
    'InContextLearningLMTaskDataset',
    'InContextLearningMultipleChoiceTaskDataset',
    'InContextLearningCodeEvalDataset',
    'InContextLearningQATaskDataset',
    'get_icl_task_dataloader',
]


def strip_data(example: Dict) -> Dict:
    return {k: v.strip() if isinstance(v, str) else v for k, v in example.items()}


def _tokenizer_needs_prefix_space(tokenizer: transformers.PreTrainedTokenizerBase) -> bool:
    """
    Test for whether a prefix space is needed before the continuation.
    Sentencepiece tokenization should not have a prefix space, but gpt2 style BPE should.
    """
    return len(tokenizer(' a', add_special_tokens=False)['input_ids']) == 1


def _trim_context(context_enc: List, continuation_enc: List, max_seq_len: int) -> List:
    if len(continuation_enc) + len(context_enc) > max_seq_len:
        context_max_subseq_len = max_seq_len - len(continuation_enc)

        if context_max_subseq_len < 0:
            # can't support continuations which are longer than the max seq len
            raise Exception(f'Dataset included continuation longer than the max seq len')

        # clip from the end
        context_enc = context_enc[-(context_max_subseq_len):]
    return context_enc


def _get_continuation_span(context_enc: List, continuation_enc: List) -> list:
    return torch.tensor(range(len(context_enc), len(context_enc) + len(continuation_enc)))


def _make_padded_input(context_enc: List,
                       continuation_enc: List,
                       max_seq_len: int,
                       pad_tok_id: int,
                       padding_side: str = 'right') -> Tuple[torch.tensor, torch.tensor]:
    """
    Takes an encoded context and continuation and clips the beginning of the context if they're too long.
    Adds the padding token to the specified side.

    Args:
        context_enc (List): the encoded input to the model
        continuation_enc (List): the encoded desired output for the example
        max_seq_list (int): maximum length sequences can be
        pad_tok_id (int): the token id we pad with
        padding_side (str): which side to pad the context on. Can be 'right' or 'left

    Returns:
        input (torch.tensor): the padded and encoded context
        continuation_span (torch.tensor): the _inclusive_ range of indices corresponding to the continuation

    """

    inp = torch.tensor(
        (context_enc + continuation_enc),
        dtype=torch.long,
    )
    (inp_len,) = inp.shape

    # pad length from seq to padding_length
    if padding_side == 'right':
        inp = torch.cat(
            [
                inp,  # [seq]
                torch.LongTensor((max_seq_len - inp_len) * [pad_tok_id]),
            ],
            dim=0,
        )
    elif padding_side == 'left':
        inp = torch.cat(
            [
                torch.LongTensor((max_seq_len - inp_len) * [pad_tok_id]),
                inp,  # [seq]
            ],
            dim=0,
        )
    else:
        raise ValueError(f"Unknown padding_side {padding_side}. padding_side must be either 'left' or 'right'")

    return inp


def convert_tokens_to_tensors(batch: Dict, tokenize_labels: bool) -> Dict[str, Any]:
    """
    HF Datasets converts tensors into lists when we store them, and we don't want to use `type='torch'`
    because some content in the dataset, like generation args or single ints, should not be converted.

    Here, we convert those lists of tokens back into tensors in order to feed them into the model.
    """
    batch['input_ids'] = torch.stack(list(map(torch.tensor, batch['input_ids'])))
    if tokenize_labels:
        batch['labels'] = torch.stack(list(map(torch.tensor, batch['labels'])))
        batch['continuation_indices'] = list(map(torch.tensor, batch['continuation_indices']))
    return batch


def _get_fewshot_sample_idxs(dataset_size: int, num_fewshot: int, example_idx: int, rng: random.Random) -> List[int]:
    """
    Samples indices without replacement. If num_fewshot exceeds the number of unique examples in the dataset,
    then we will have fewer than num_fewshot examples in context.
    Args:
        dataset_size (int): length of the dataset
        num_fewshot (int): number of examples to prepend
        example_idx (int): current example's index (excluded from fewshot choices)
        rng (random.Random): rng for repeatable sample selection

    Returns:
        list: indices of the examples chosen for fewshot selection
    """
    num_fewshot = min(dataset_size - 1, num_fewshot)
    fewshot_idxs = set(rng.sample(range(0, dataset_size), num_fewshot))

    if example_idx in fewshot_idxs:
        fewshot_idxs.remove(example_idx)
        if len(fewshot_idxs) >= dataset_size - 1:
            return fewshot_idxs

        replacement_sample = rng.choice(range(0, dataset_size))
        while replacement_sample in fewshot_idxs or replacement_sample == example_idx:
            replacement_sample = rng.choice(range(0, dataset_size))
        fewshot_idxs.add(replacement_sample)
    return fewshot_idxs


class InContextLearningDataset(Dataset):
    """
    A base dataset that constructs batches for in-context learning task evaluations.
    The dataset format is expected to be a local jsonl file, a cloud link to a jsonl file, or a Hugging Face dataset link.
    'context' refers to the input a model will recieve before generating an output. For example, the question in question answering tasks,
        the preceding text in a language modeling task, or the document and question regarding the document in a document understanding task.
    'example' refers to an loaded dictionary, generally containing a context, an answer, and any other information needed to run the task.
    'answer' refers to the desired output of the model.

    When creating a new ICL Dataset, it is likely that you will need to reimplemente the following methods:
        - _construct_context(): takes a single example dictionary and formulates the context as a string for that eval question.
        - _get_answer_from_example(): takes a single example dictionary and formulates the correct, ground truth answer as a string.
        - _tokenize_example(): tokenizes the example and adds any extra content from the original dictionary that needs to be passed downstream.
        - _read_dataset(): loads the dataset and does basic parsing. If additional parsing must be done, this is a good place to do so (See InContextLearningQATaskDataset._read_dataset())

    Additionally, base_batch and batch_mapping must be defined.
        - base_batch (Dict): the base dictionary that the dataset will use to construct a batch. This should contain static values, like generation_kwargs or mode,
                             and empty lists for values that will need to be accumulated from each example.
                             NOTE: Sometimes you will need to set base_batch directly after the init call, e.g. in order to use class variables
                                   like self.pad_tok_id or self.max_answer_length. If you manually set generation_kwargs this way, you'll need to call self._update_generation_kwargs()
                                   after setting self.base_batch.
        - batch_mapping (Dict): A mapping with keys that are keys in the batch and values that are columns in the loaded dataset.
                                collate_fn will use this mapping to create batches from self.dataset.

    Args:
        dataset_uri (str): A local path, a remote path beginning with ``s3://`` or another backend, or a HuggingFace dataset uri prepended with ``hf://``.
            Alternate backends must be supported by :meth:`composer.utils.maybe_create_object_store_from_uri`.
            A local dataset must consist of rows of JSON data points with task dependant fields.
            The default keys expected are "context" and "answer".
        tokenizer (transformers.PreTrainedTokenizerBase): The tokenizer used to map between strings and token ids.
        max_seq_len (int): The maximum sequence length supported by the model.
        pad_tok_id (int): The special token used for padding batches.
        num_fewshot (int): The number of complete fewshot examples to prepend before each test example. These are not identical across examples.
        fewshot_random_seed (int): Random seed to use for fewshot sampling.
        prompt_string (str): Prompt string to put once before all fewshot examples/test examples (e.g. 'Translate english to french.').
        example_delimiter (str): Separator inserted before (context, answer) pairs (e.g. '\n') for fewshot sampling and prompting.
        continuation_delimiter: (str): Separator inserted between context and answer in each example (e.g. '\nA: ').
        destination_path (str): Temporary path to store downloaded datasets.
        prelimiter (str): Text to be prepended before each context, including few shot examples (e.g. "Question: ").
        context_key (str): The key in the loaded dataset that contains the context.
        answer_key (str): The key in the loaded dataset that contains the answer.
        strip_dataset (bool): Boolean for whether to strip whitespace from data. Trailing whitespace can cause degenerative outputs,
            so unless whitespace should be preserved (for example in code), this should be set to True.
        padding_side (str): Side of the content and answer on which to apply padding. Can be either 'right' or 'left'.
        padding_size (int): The final size of the tensor after padding. Defaults to max_sequence_length.
        base_batch (Dict): The base dictionary upon which a batch is created. See above for more details.
        base_mapping (Dict): A mapping of batch keys to dataset columns, used to create batches. See above for more details.
        hf_loading_vars (Dict): A dictionary containing keyword arguments to be passed into `load_dataset` if dataset is being pulled from HF.
        hf_parsing_map (Dict): A dictionary containing a mapping from HF columns to ICL dataset keys. The dictionary should be formatted {icl_key:[hf_key1, hf_key1]}.
            Column contents will be concatenated with ' ' seperating them. If not included, will load the columns already present in the HF dataset.
        tokenize_labels (bool): Whether or not the labels should be tokenized. Generally determined by which metric a dataset uses.
        generation_kwargs (Dict): A dictionary containing keyword arguments to be passed along to the model's generate function.
    """

<<<<<<< HEAD
    def __init__(
        self,
        dataset_uri: str,
        tokenizer: transformers.PreTrainedTokenizerBase,
        max_seq_len: int,
        pad_tok_id: int,
        num_fewshot: int,
        fewshot_random_seed: int,
        prompt_string: str,
        example_delimiter: str,
        continuation_delimiter: str,
        destination_path: str,
        static_keys: List = None,
        list_keys: List = None,
        tensor_keys: List = None,
        prelimiter: str = '',
        context_key: str = 'context',
        answer_key: str = 'answer',
        strip_dataset: bool = True,
        padding_side: str = 'right',
        padding_size: int = None,
        base_batch: Dict = None,
        batch_mapping: Dict = None,
        hf_loading_vars: Dict = None,
        hf_parsing_map: Dict = None,
        tokenize_labels: bool = True,
        generation_kwargs: Dict = None,
    ):
=======
    def _read_dataset(self, dataset: Dataset) -> List[Dict[str, str]]:
        result = []
        for example in dataset:
            result.append({
                'context': example['context'],
                'answer': example['answer'],
                'aliases': set([example['answer']] + example.get('aliases', [])),
                'chain_of_thought': example.get('chain_of_thought', '')
            })
        return result

    def __init__(self,
                 dataset_uri: str,
                 tokenizer: Union[transformers.PreTrainedTokenizer, transformers.PreTrainedTokenizerFast],
                 max_seq_len: int,
                 pad_tok_id: int,
                 num_fewshot: int,
                 prompt_string: str,
                 example_delimiter: str,
                 continuation_delimiter: str,
                 destination_path: str,
                 question_prelimiter: str,
                 fewshot_random_seed: int,
                 cot_delimiter: str = '',
                 early_stopping_criteria: Optional[List[str]] = None,
                 do_normalization: bool = True):
        if tokenizer.eos_token_id is None:
            raise ValueError('`InContextLearningQATaskDataset` tokenizer must have non-null `eos_token_id`')
        try:
            from datasets import load_dataset  # pyright: ignore [reportGeneralTypeIssues]
        except ImportError as e:
            raise MissingConditionalImportError(extra_deps_group='nlp',
                                                conda_package='datasets',
                                                conda_channel='conda-forge') from e
        with dist.local_rank_zero_download_and_wait(destination_path):
            if dist.get_local_rank() == 0:
                get_file(dataset_uri, destination_path, overwrite=True)
        dataset = load_dataset('json', data_files=destination_path, split='train', streaming=False)
        self.early_stopping_criteria = early_stopping_criteria
        self.do_normalization = do_normalization
        self.samples = self._read_dataset(dataset)
        self.samples = strip_data(self.samples)
>>>>>>> adf5bab3
        self.tokenizer = tokenizer
        self.prefix_space = _tokenizer_needs_prefix_space(self.tokenizer)

        self.max_seq_len = max_seq_len
        self.pad_tok_id = pad_tok_id
        self.num_fewshot = num_fewshot
        self.padding_side = padding_side
        self.padding_size = padding_size if padding_size else self.max_seq_len
        self.prelimiter = prelimiter
        self.example_delimiter = example_delimiter
        self.continuation_delimiter = continuation_delimiter
        self.context_key = context_key
        self.answer_key = answer_key
        self.tokenize_labels = tokenize_labels
        self.batch_mapping = batch_mapping or {}
        self.base_batch = base_batch or {}
        self._update_generation_kwargs(generation_kwargs or {})

        self.static_keys = static_keys
        self.list_keys = list_keys
        self.tensor_keys = tensor_keys

        hf_loading_vars = hf_loading_vars or {}
        self.dataset = self._read_dataset(dataset_uri, destination_path, hf_loading_vars, hf_parsing_map)
        self.strip_data = strip_dataset
        if self.strip_data:
            self.dataset = self.dataset.map(strip_data)

        fewshot_rng = random.Random(fewshot_random_seed)
        self.dataset = self.dataset.map(
            self._prep_example,
            with_indices=True,
            fn_kwargs={
                'num_fewshot': num_fewshot,
                'prompt_string': prompt_string,
                'fewshot_rng': fewshot_rng,
            },
        )

    def __getitem__(self, index: int) -> Dict:
        return self.dataset[index]

    def __len__(self) -> int:
        return len(self.dataset)

    def get_num_samples_in_batch(self, batch: Dict) -> int:
        return batch['input_ids'].shape[0]

    def _update_generation_kwargs(self, generation_kwargs: Dict) -> None:
        """
        Updates self.base_batch with the passed in generation_kwargs.
        This must be run after self.base_batch is set (for example, if self.base_batch is set after __init__() is run,
        likely because base_batch needs a class variable like self.pad_tok_id or self.max_answer_length).

        Args:
            dict: keyword arguments that be written into base_batch['generation_kwargs']

        """
        if 'generation_kwargs' not in self.base_batch:
            self.base_batch['generation_kwargs'] = {}
        if generation_kwargs:
            self.base_batch['generation_kwargs'].update(generation_kwargs)

    def _read_dataset(self,
                      dataset_uri: str,
                      destination_path: str,
                      hf_loading_vars: Dict = None,
                      hf_parsing_map: Dict = None) -> transformers.Dataset:
        """
        Reads a dataset and handles parsing it from HuggingFace.
        Args:
            dataset_uri (str): A local path, a remote path beginning with ``s3://`` or another backend, or a HuggingFace dataset uri.
                Alternate backends must be supported by :meth:`composer.utils.maybe_create_object_store_from_uri`.
            destination_path (str): A local path where the data will be stored
            hf_loading_vars (Dict): If parsing from HuggingFace, keyword args that will be passed into load_dataset
            hf_parsing_map (Dict): Dictionary in the form of {icl_key: [hf_col1, hf_col2]} that will map one or more hf columns, in order, to ICL dataset columns

        Returns:
            dataset: a loaded HF dataset
        """
        try:
            from datasets import load_dataset  # pyright: ignore [reportGeneralTypeIssues]
        except ImportError as e:
            raise MissingConditionalImportError(
                extra_deps_group='nlp',
                conda_package='datasets',
                conda_channel='conda-forge',
            ) from e
        if 'hf://' in dataset_uri:
            dataset_uri = dataset_uri.replace('hf://', '')
            dataset = load_dataset(dataset_uri, **hf_loading_vars)
            if hf_parsing_map:
                dataset_parsing_func = lambda example: {
                    k: ' '.join([str(example[col]) for col in v]) for k, v in hf_parsing_map.items()
                }
                dataset = dataset.map(dataset_parsing_func, remove_columns=dataset.column_names)
        else:
            with dist.local_rank_zero_download_and_wait(destination_path):
                if dist.get_local_rank() == 0:
                    get_file(dataset_uri, destination_path, overwrite=True)
            dataset = load_dataset('json', data_files=destination_path, split='train', streaming=False)
        return dataset

    def _generate_few_shot_prompt(
        self,
        num_fewshot: int,
        example_idx: int,
        preamble: str,
        fewshot_rng: random.Random,
    ) -> str:
        """
        Formats the fewshot prompt for test example `example_idx`.

        Randomly selects `num_fewshot` samples from the dataset (excluding the example at `example_idx`) and constructs
        contextes with answers appended.

        Returns the formatted prompt_string + concatenated list of formatted few shot examples as a string.
        Args:
            num_fewshot (int): number of examples to prepend
            example_idx (int): current example idx
            preamble (str): text to occur at the beginning of the task. Generally instructions or a prompt.
            fewshot_rng (random.Random): seeded sampler to chose samples with

        Returns:
            str: the original preamble with num_fewshot examples appended
        """
        few_shot_text = preamble

        if num_fewshot > 0:
            fewshot_idxs = _get_fewshot_sample_idxs(len(self.dataset), num_fewshot, example_idx, fewshot_rng)
            for fewshot_idx in fewshot_idxs:
                ctxt = self._construct_context(self.dataset[fewshot_idx], few_shot_text, add_answer=True)
                few_shot_text += ctxt

        return few_shot_text

    def _construct_context(self, example: Dict, preceding_text: str = '', add_answer: bool = False) -> str:
        """
        Takes an example and constructs a context, i.e. the input the model reads for this example.
        Optionally adds the correct answer (for fewshot examples) and handles example delimiters

        Args:
            example (Dict): the example from which to construct the context
            preceding_text (str): any preceding text, used as a check for prepending self.example_delimiter
            add_answer (bool): bool for whether or not to add the answer on the end of the context (e.g. for fewshot examples)

        Returns:
            str: The constructed context. The default output context is
                 formatted as follows: f'{self.prelimiter}{example[self.context_key]}{self.continuation_delimiter}'
        """
        ctxt = example[self.context_key]
        ctxt = f'{self.prelimiter}{ctxt}'
        if len(preceding_text) > 0:
            ctxt = f'{self.example_delimiter}{ctxt}'
        ctxt = f'{ctxt}{self.continuation_delimiter}'
        if add_answer:
            ctxt = f'{ctxt}{self._get_answer_from_example(example, in_context=add_answer)}'
        return ctxt

    def _get_answer_from_example(self, example: Dict[str, Any], in_context=False) -> str:
        """
        Returns the answer from the example.
        Args:
            example (Dict): the example from which to retrieve the answer

        Returns:
            str: the answer in the example
        """
        cont = example[self.answer_key]
        if self.prefix_space and not cont.startswith(' ') and not in_context:
            cont = f' {cont}'
        return cont

    def _fix_eos_on_preamble(self, input_ids: List[int]) -> List[int]:
        """
        If the input_ids is empty then input_ids will be a 0-length List
        unless the tokenizer adds special tokens to empty strings (e.g. OPT tokenizer).
        If there is an EOS token added, we need to remove it so it is not in the middle of the prompt,
        as the specific eval question's prompt will follow the input_ids.
        Args:
            input_ids (List): the tokenized input

        Returns:
            input_ids: the tokenized input conditionally edited
        """
        if (self.tokenizer.eos_token_id is not None and len(input_ids) > 1 and
                input_ids[-1] == self.tokenizer.eos_token_id):
            input_ids = input_ids[:-1]
        return input_ids

    def _tokenize_example(self, prompt_and_fewshot: str, ctxt: str, example: Dict) -> Dict[str, Any]:
        """
        Runs text through the tokenizer and handles special cases.
        Args:
            prompt_and_fewshot (str): the collection of the prompt and fewshot examples that belongs before the example's context
            ctxt (str): the specific example's derrived context
            example (Dict): the example as a dictionary. Used for additional processing in inherited classes.

        Returns:
            Dict: dictionary with the tokenized data
        """
        tokenized_example = {}
        # Always add special tokens to preamble
        preamble = self.tokenizer(prompt_and_fewshot)
        preamble = self._fix_eos_on_preamble(preamble['input_ids'])
        if self.strip_data:
            # rstrip context because a prompt ending in a space results in degenerate output
            ctxt = ctxt.rstrip()
        # Never add special tokens to context
        tokenized_context = self.tokenizer(ctxt, add_special_tokens=False)['input_ids']
        tokenized_context = preamble + tokenized_context

        if self.tokenize_labels:
            # Never add special tokens to answer
            tokenized_answer = self.tokenizer(self._get_answer_from_example(example),
                                              add_special_tokens=False)['input_ids']
            trimmed_context = _trim_context(tokenized_context, tokenized_answer, self.padding_size)
            continuation_indices = _get_continuation_span(trimmed_context, tokenized_answer)
            padded_context = _make_padded_input(trimmed_context, tokenized_answer, self.padding_size, self.pad_tok_id,
                                                self.padding_side)

            tokenized_example[self.context_key] = padded_context
            tokenized_example[self.answer_key] = tokenized_answer
            tokenized_example['continuation_indices'] = continuation_indices
        else:
            trimmed_context = _trim_context(tokenized_context, [], self.padding_size)
            padded_context = _make_padded_input(trimmed_context, [], self.padding_size, self.pad_tok_id,
                                                self.padding_side)

            tokenized_example[self.context_key] = padded_context
            tokenized_example[self.answer_key] = self._get_answer_from_example(example)

        return tokenized_example

    def _prep_example(
        self,
        example: Dict,
        example_idx: int,
        num_fewshot: int,
        prompt_string: str,
        fewshot_rng: random.Random,
    ) -> List[Dict[str, Any]]:
        """
        Prepares a single example from a HF Dataset into tokenized format with prompt and fewshot examples.

        Each task consists of a context and a continuation as well as an optional prompt and optional list of
        example context/continuation pairs which precede the test context/continuation pair.

        Args:
            example (Dict): A Dictionary from the hf dataset
            example_idx (int): the index of example
            num_fewshot (int): Number of examples context/continuation pairs to prepend to the test pair
            prompt_string (str): The prompt to prepend to all inputs
            fewshot_rng (random.Random): Random number generator to use for fewshot sampling

        Returns:
            Dict: contains a dictionary with the tokenized data
        """
        prompt_and_fewshot = self._generate_few_shot_prompt(num_fewshot, example_idx, prompt_string, fewshot_rng)
        ctxt = self._construct_context(example, prompt_and_fewshot, add_answer=False)
        tokenized_example = self._tokenize_example(prompt_and_fewshot, ctxt, example)
        return tokenized_example

<<<<<<< HEAD
    def collate_fn(self, data: Dict[str, Any]) -> Dict[str, Any]:
        """
        The function that the dataloader uses to accumulate data into batches.
        Args:
            data (List): list of tokenized datapoints (dicts returned by self._tokenize_example)
=======
            if len(self.samples[sample_idx]['chain_of_thought']) > 0:
                has_cot = True

        self.max_answer_length = max_answer_length + (_MAX_ANSWER_BUFFER_LENGTH if has_cot else 0)
        return examples

    def __getitem__(self, index):
        return self.encoded_dataset[index]

    def __len__(self):
        return len(self.encoded_dataset)

    def collate_fn(self, data):
        inputs, answers = [], []
        cot_delimiter = ''

        for sample in data:
            preamble, context, aliases = (sample['preamble'], sample['context'], sample['aliases'])
            context_enc = preamble['input_ids'] + context['input_ids']
            inp, _ = _make_padded_input(context_enc, [],
                                        self.max_seq_len - self.max_answer_length,
                                        self.pad_tok_id,
                                        padding_side=self.padding_side)

            inputs.append(inp)
            answers.append(aliases)

            # We will search for the answer within the portion of the model response
            # beginning with `cot_delimiter`
            cot_delimiter = sample['cot_delimiter']
        stopping_criteria = None
        if self.early_stopping_criteria:
            stopping_criteria = stop_sequences_criteria(self.tokenizer, self.early_stopping_criteria, len(inputs))
        batch = {
            'input_ids': torch.stack(inputs),
            'mode': 'generate',
            'labels': answers,
            'cot_delimiter': cot_delimiter,
            'generation_length': self.max_answer_length,
            'stopping_criteria': self.early_stopping_criteria,
            'do_normalization': self.do_normalization,
            'generation_kwargs': {
                'pad_token_id': self.pad_tok_id,
                'use_cache': True,
                'stopping_criteria': stopping_criteria,
                'eos_token_id': self.tokenizer.eos_token_id,
            }
        }
>>>>>>> adf5bab3

        Returns:
            Dict: dictionary for a single batch
        """
        batch = copy.deepcopy(self.base_batch)
        for data_pair in data:
            for batch_key, data_key in self.batch_mapping.items():
                batch[batch_key].append(data_pair[data_key])
            if 'continuation_indices' in data_pair:
                batch['continuation_indices'].append(data_pair['continuation_indices'])

        batch = convert_tokens_to_tensors(batch, self.tokenize_labels)
        batch['attention_mask'] = ~(batch['input_ids'] == self.pad_tok_id)
        return batch

    def split_batch(self, batch: Any, microbatch_size: int) -> List[Dict[str, Any]]:
        """
        Handling for certain specialty columns that must be split into batches in different formats.

        Args:
            batch (Dict): batch of data
            microbatch_size (int): size of microbatches

        Returns:
            List: list of chunked batches
        """
        # Don't split kwargs that don't change
        # Normally split torch tensors
        # List split lists of strings
<<<<<<< HEAD
=======
        no_split = [
            'mode', 'generation_length', 'generation_kwargs', 'cot_delimiter', 'do_normalization', 'stopping_criteria'
        ]
        normal_split = ['input_ids', 'attention_mask']
        list_split = ['labels']
>>>>>>> adf5bab3
        chunked = {}
        for k, v in batch.items():
            if k in self.static_keys:
                # Defer broadcasting until we know num_chunks
                pass
            elif k in self.list_keys:
                chunked[k] = _split_list(v, microbatch_size)
            elif k in self.tensor_keys:
                chunked[k] = _default_split_batch(v, microbatch_size)
            else:
                raise ValueError(f'Unexpected key {k} in batch splitting')
        num_chunks = len(chunked['input_ids'])
        for k, v in batch.items():
<<<<<<< HEAD
            if k in self.static_keys:
=======
            if k in no_split:
>>>>>>> adf5bab3
                chunked[k] = [v] * num_chunks

        batched_list = [{k: v[idx] for k, v in chunked.items()} for idx in range(num_chunks)]
        return batched_list


class InContextLearningQATaskDataset(InContextLearningDataset):
    """
    A dataset that constructs batches for in-context learning question answering evaluation.
    QA tasks evaluate a model's ability to answer questions using a consistent format.

    The input format is expected to be a jsonl file with the following fields:
    - context: the question
    - answer: the preferred answer to the question
    - aliases: a list of aliases for the answer

    See InContextLearningDataset for more details.

    Additional Args:
        cot_delimiter (str): Delimiter to place between the chain of thought and continuations.
    """

    def __init__(self, cot_delimiter: str = '', *args, **kwargs):
        self.cot_delimiter = cot_delimiter
        self.has_cot = False
        self.max_answer_length = 0
        static_keys = ['mode', 'cot_delimiter', 'generation_length', 'generation_kwargs']
        tensor_keys = ['input_ids', 'attention_mask']
        list_keys = ['labels']
        super().__init__(padding_side='left',
                         tokenize_labels=False,
                         static_keys=static_keys,
                         list_keys=list_keys,
                         tensor_keys=tensor_keys,
                         *args,
                         **kwargs)
        # NOTE: set these after init call bcus they take class vars
        self.base_batch = {
            'input_ids': [],
            'mode': 'generate',
            'labels': [],
            'cot_delimiter': self.cot_delimiter,
            'generation_length': self.max_answer_length,
            'generation_kwargs': {
                'pad_token_id': self.pad_tok_id,
                'use_cache': True,
                # 'stopping_criteria': stopping_criteria,
                'eos_token_id': self.tokenizer.eos_token_id,
            }
        }
        self.batch_mapping = {
            'input_ids': self.context_key,
            'labels': 'aliases',
        }
        self._update_generation_kwargs(kwargs.get('generation_kwargs'))

    def _read_dataset(
        self,
        dataset_uri: str,
        destination_path: str,
        hf_loading_vars: Dict = None,
        hf_parsing_map: Dict = None,
    ):
        dataset = super()._read_dataset(dataset_uri, destination_path, hf_loading_vars, hf_parsing_map)
        self.has_cot = 'chain_of_thought' in dataset.features
        dataset = dataset.map(
            lambda examples: {
                'context': examples['context'],
                'answer': examples['answer'],
                'aliases': set([examples['answer']] + examples.get('aliases', [])),
                'chain_of_thought': examples.get('chain_of_thought', ''),
            })
        self.max_answer_length = self._get_max_answer_length(dataset)
        # NOTE: This is the only time we use the class variable padding_size.
        self.padding_size = self.max_seq_len - self.max_answer_length
        return dataset

    def _get_answer_from_example(self, example: Dict, in_context=False) -> str:
        """
        Returns the answer from the example. Applies chain of thought if self.has_cot is marked as true.
        Args:
            example (Dict): the example from which to retrieve the answer

        Returns:
            str: the answer in from the example with chain of thought and delimiter if needed
        """
        if self.has_cot:
            return f'{example["chain_of_thought"]}{self.cot_delimiter}{example[self.answer_key]}'
        else:
            return example[self.answer_key]

    def _tokenize_example(self, prompt_and_fewshot: str, ctxt: str, example: Dict) -> Dict[str, Any]:
        """
        Runs text through the tokenizer and handles special cases.
        Args:
            prompt_and_fewshot (str): the collection of the prompt and fewshot examples that belongs before the example's context
            ctx (str): the specific example's derrived context
            example (Dict): the example as a dictionary.

        Returns:
            Dict: dictionary with the tokenized data
        """
        tokenized_example = super()._tokenize_example(prompt_and_fewshot, ctxt, example)
        tokenized_example['aliases'] = list(example.get('aliases', []))
        return tokenized_example

    def _get_max_answer_length(self, dataset) -> int:
        f"""
        Loops over the dataset and finds the longest answer length.

        Returns:
            int: the maximum answer length with an additional buffer of {_MAX_ANSWER_BUFFER_LENGTH} if chain of thought is present
        """
        max_answer_length = 0
        for example in dataset:
            all_answers = [example[self.answer_key]] + list(example.get('aliases', []))
            for answer in all_answers:
                if self.has_cot:
                    response = (f'{example["chain_of_thought"]}{self.cot_delimiter}{answer}')
                else:
                    response = answer
                max_answer_length = max(max_answer_length, len(self.tokenizer(response)['input_ids']))
        max_answer_length = max_answer_length + (_MAX_ANSWER_BUFFER_LENGTH if len(self.cot_delimiter) > 0 else 0)
        return max_answer_length


class InContextLearningLMTaskDataset(InContextLearningDataset):
    """
    A dataset that constructs batches for in-context learning language modeling evaluation.
    Language modeling tasks test a model's ability to properly predict tokens based on preceding tokens.

    The input format is expected to be a jsonl file with the following fields:
    - context: preceding text
    - continuation: the expected continuation

    See InContextLearningDataset for more details.
    """

    def __init__(self, *args, **kwargs):
        super().__init__(answer_key='continuation',
                         static_keys=['mode'],
                         tensor_keys=['input_ids', 'continuation_indices', 'labels', 'attention_mask'],
                         base_batch={
                             'input_ids': [],
                             'continuation_indices': [],
                             'mode': 'icl_task',
                             'labels': []
                         },
                         batch_mapping={
                             'input_ids': 'context',
                             'labels': 'context'
                         },
                         padding_side='right',
                         *args,
                         **kwargs)


class InContextLearningMultipleChoiceTaskDataset(InContextLearningDataset):
    """
    A dataset that construct batches for in-context learning multiple choice evaluation.

    If each question has N answer choices, we construct N distinct inputs per question. In order to ensure
    consistency across multi-GPU, we set the batch size to be `min(N, batch_size)` so that all N
    inputs per question can stored in the same batch.

    The default input format is a jsonl file with the following fields:
    - query: the preceding text, question, or document relevant to the choices
    - gold: index of the correct choice under 'choices'
    - choices: a list of strings, each being one of the potential choices

    Each batch then consists of batch_size // N distinct questions and has the following the structure.
    - input_ids: Input tensor batch x seqlen x # tokens
    - continuation_indices: List of |batch| consisting of tensors indicating which indices in the sequence correspond to the question answer (aka continuation)
    - mode: Indicates to the model that this is an ICL task and may rely on a custom code path to properly update metrics
    - labels: Identical to the input, used by the model to calculate loss/metrics
    - gold_indices: List of length |batch_size // N| indicating for each question, which of the answers is correct (via an integer [0, N-1])
    - choice_groupings: Indicates which indices of the batch correspond to which questions

    Additional Args:
        choices_key (str): the key under which the choices are stored in the saved dataset. Defaults to 'choices'.
    """

    def __init__(self,
                 choices_key: str = 'choices',
                 static_keys: List = None,
                 list_of_tensors_keys: List = None,
                 list_of_tuples_keys: List = None,
                 list_of_primitives: List = None,
                 *args,
                 **kwargs):
        self.choices_key = choices_key
        base_batch = {
            'input_ids': [],
            'continuation_indices': [],
            'mode': 'icl_task',
            'labels': [],
            'gold_indices': [],
            'choice_groupings': [],
        }
        context_key = kwargs.pop('context_key', 'query')
        static_keys = kwargs.pop('static_keys', ['mode', 'generation_kwargs'])
        tensor_keys = kwargs.pop('tensor_keys', ['input_ids', 'labels', 'attention_mask'])
        self.list_of_tensors_keys = list_of_tensors_keys or ['continuation_indices']
        self.list_of_tuples_keys = list_of_tuples_keys or ['choice_groupings']
        self.list_of_primitives = list_of_primitives or ['gold_indices']
        super().__init__(context_key=context_key,
                         base_batch=base_batch,
                         static_keys=static_keys,
                         tensor_keys=tensor_keys,
                         padding_side='right',
                         *args,
                         **kwargs)
        self.num_choices = len(self.dataset[0][self.choices_key])
        self.batch_mapping_per_choice = {'input_ids': 'context', 'labels': 'context'}
        self.batch_map_per_example = {'gold_indices': 'gold'}

    def _get_answer_from_example(self, example: Dict, in_context=False) -> str:
        """
        Returns the correct answer from the example's choices.
        Args:
            example (Dict): the example from which to retrieve the answer

        Returns:
            str: the full string of the correct answer based on the 'gold' key
        """
        choices = example[self.choices_key]
        gold_idx = example['gold']
        return choices[gold_idx]

    def _tokenize_example(self, prompt_and_fewshot: str, ctxt: str, example: Dict) -> Dict[str, Any]:
        """
        Runs text through the tokenizer and handles special cases.
        Args:
            prompt_and_fewshot (str): the collection of the prompt and fewshot examples that belongs before the example's context
            ctx (str): the specific example's derrived context
            example (Dict): the example as a dictionary.

        Returns:
            Dict: dictionary with the tokenized data
        """
        # NOTE: some of this is repeated from super class but for loop makes things considerably different
        tokenized_example = {}
        # Always add special tokens to preamble
        preamble = self.tokenizer(prompt_and_fewshot)
        preamble = self._fix_eos_on_preamble(preamble['input_ids'])
        if self.strip_data:
            # rstrip context because a prompt ending in a space results in degenerate output
            ctxt = ctxt.rstrip()
        # Never add special tokens to context
        tokenized_context = self.tokenizer(ctxt, add_special_tokens=False)['input_ids']
        tokenized_context = preamble + tokenized_context

        tokenized_example[self.context_key] = []
        tokenized_example[self.answer_key] = []
        tokenized_example['continuation_indices'] = []
        # NOTE: Treating tokenize_labels as True for all MC datasets (required for our MC accuracy metric)
        for choice in example[self.choices_key]:
            if self.prefix_space:
                choice = f' {choice}' if not choice.startswith(' ') else choice

            # Never add special tokens to answer
            tokenized_answer = self.tokenizer(choice, add_special_tokens=False)['input_ids']
            trimmed_context = _trim_context(tokenized_context, tokenized_answer, self.padding_size)
            continuation_indices = _get_continuation_span(trimmed_context, tokenized_answer)
            padded_context = _make_padded_input(trimmed_context, tokenized_answer, self.padding_size, self.pad_tok_id,
                                                self.padding_side)

            tokenized_example[self.context_key].append(padded_context)
            tokenized_example[self.answer_key].append(tokenized_answer)
            tokenized_example['continuation_indices'].append(continuation_indices)

        tokenized_example['gold'] = example['gold']
        return tokenized_example

    def collate_fn(self, data: Dict[str, Any]) -> Dict[str, Any]:
        """
        The function that the dataloader uses to accumulate data into batches.
        We run each distinct query + answer choice through the model separately and determine which
        answer has the lowest per-token-perplexity.

        If each question has N possible choices, all N must be grouped together as distinct elements of the batch
        since the batch may consist of multiple questions, the choice_groupings indicates
        which contiguous sequences of elements in the batch correspond to which question
        gold_indices indicates which of the [0, N-1] choices is the correct one for each question.
        Args:
            data (List): list of tokenized datapoints (dicts returned by self._tokenize_example)

        Returns:
            Dict: dictionary for a single batch
        """
        batch = copy.deepcopy(self.base_batch)
        for data_pair in data:
            choice_start_idx = len(batch['continuation_indices'])
            # TODO: use batch_mappings? Could be fine as is
            for i, context_enc in enumerate(data_pair[self.context_key]):
                batch['input_ids'].append(context_enc)
                batch['continuation_indices'].append(data_pair['continuation_indices'][i])
                batch['labels'].append(context_enc)

            batch['gold_indices'].append(data_pair['gold'])
            choice_end_idx = len(batch['continuation_indices'])
            batch['choice_groupings'].append((choice_start_idx, choice_end_idx))

        batch = convert_tokens_to_tensors(batch, self.tokenize_labels)
        batch['attention_mask'] = ~(batch['input_ids'] == self.pad_tok_id)
        return batch

    def get_num_samples_in_batch(self, batch) -> int:
        return batch['input_ids'].shape[0] // self.num_choices

    def split_batch(self, batch: Any, microbatch_size: int) -> Dict[str, Any]:
        """
        Split batch while ensuring all continuations are in the same microbatch.

        In ICL Multiple Choice, we duplicate each data point for each possible continuation.
        When splitting a batch, we have logical example, which refer to one possible question,
        and real example, which refers to one possible continuation. As example count and
        microbatch_size are tracked in logical example, we split logical attributes by
        microbatch_size and real attributes by microbatch_size * num_choices.
        Args:
            batch (Dict): batch of data
            microbatch_size (int): size of microbatches

        Returns:
            list: list of chunked batches
        """
        chunked = {}
        for k, v in batch.items():
            if k in self.static_keys:
                # Defer broadcasting primitives until we know num_chunks
                pass
            elif type(v) == list:
                # list of tensors - 'continuation_indices'
                if k in self.list_of_tensors_keys:
                    chunked[k] = _split_list(v, microbatch_size * self.num_choices)
                # list of tuples - 'choice_groupings'
                elif k in self.list_of_tuples_keys:
                    chunked[k] = _split_list(v, microbatch_size)
                # list - 'gold_indices'
                elif k in self.list_of_primitives:
                    chunked[k] = _default_split_batch(v, microbatch_size)
                else:
                    raise ValueError(f'Unexpected key {k} in list splitting')
            elif k in self.tensor_keys:
                chunked[k] = _default_split_batch(v, microbatch_size * self.num_choices)
            else:
                raise ValueError(f'Unexpected key {k} in batch splitting')
        num_chunks = len(chunked['input_ids'])
        # Broadcast primitives to all chunks
        for k, v in batch.items():
            if k in self.static_keys:
                chunked[k] = [v] * num_chunks

        return [{k: v[idx] for k, v in chunked.items()} for idx in range(num_chunks)]


class InContextLearningSchemaTaskDataset(InContextLearningMultipleChoiceTaskDataset):
    """
    A dataset that constructs batches for in-context learning schema evaluation.
    A schema task involves sentences with a fill-in-the-blank where the user needs to choose the correct word
    to fill in from a set of N options. We use the partial evaluation technique from https://arxiv.org/abs/1806.02847
    to determine the model's choice of fill-in word.

    The default input format is a jsonl file with the following fields:
    - context_options: list of strings corresponding to possible preceding context options for the continuation
    - gold: index of the correct context from 'context_options'
    - continuation: the finishing continuation

    Each batch then consists of batch_size // N distinct tasks and has the following the structure
    - input_ids: Input tensor batch x seqlen x # tokens
    - continuation_indices: List of |batch| consisting of tensors indicating which indices in the sequence correspond to the question answer (aka continuation)
    - mode: Indicates to the model that this is an ICL task and may rely on a custom code path to properly update metrics
    - labels: Identical to the input, used by the model to calculate loss/metrics
    - gold_indices: List of length |batch_size // N| indicating for each question, which of the answers is correct (via an integer [0, N-1])
    - choice_groupings: Indicates which indices of the batch correspond to which questions
    """

    def __init__(self, choices_key='context_options', *args, **kwargs):
        static_keys = ['mode']
        tensor_keys = ['input_ids', 'labels', 'attention_mask']
        list_of_tensors_keys = ['continuation_indices']
        super().__init__(choices_key=choices_key,
                         context_key=choices_key,
                         static_keys=static_keys,
                         tensor_keys=tensor_keys,
                         list_of_tensors_keys=list_of_tensors_keys,
                         *args,
                         **kwargs)
        self.base_batch = {
            'input_ids': [],
            'continuation_indices': [],
            'mode': 'icl_task',
            'labels': [],
            'gold_indices': [],
            'choice_groupings': [],
        }

    def _construct_context(self, example, preceding_text: str = '', add_answer: bool = False) -> str:
        """
        Takes a example and constructs a context with the correct context for the example's continuation.

        Args:
            example (Dict): the example from which to construct the context
            preceding_text (str): any preceding text, needed to if self.example_delimiter is needed at the beginning
            add_answer (bool): this will always be true when calling this function for SchemaTaskDataset

        Returns:
            str: the single correct context for a given continuation

        """
        context_options = example[self.choices_key]
        gold_idx = example['gold']
        continuation = example['continuation']
        context = context_options[gold_idx]
        if len(preceding_text) > 0:
            context = f'{self.example_delimiter}{context}'
        context = f'{context}{self.continuation_delimiter}{continuation}'
        return context

    def _construct_multiple_contexts(self, example: Dict, preceding_text: str = '') -> str:
        """
        Takes a example and constructs all contexts. Optionally, appends this to preceeding text (such as a
        prompt or fewshot examples).

        Args:
            example (Dict): the example from which to construct the context
            preceding_text (str): any preceding text, needed to if self.example_delimiter is needed at the beginning

        Returns:
            list: all context options for the selected example with formatting
        """
        context_options = example[self.choices_key]
        if len(preceding_text) > 0:
            if self.strip_data:
                cont_del = self.continuation_delimiter.rstrip()
            else:
                cont_del = self.continuation_delimiter
            context_options = [f'{self.example_delimiter}{c}{cont_del}' for c in context_options]
        return context_options

    def _prep_example(
        self,
        example: Dict,
        example_idx: int,
        num_fewshot: int,
        prompt_string: str,
        fewshot_rng: random.Random,
    ) -> List[Dict[str, Any]]:
        """
        Prepares a single example from a HF Dataset into tokenized format with prompt and fewshot examples.

        Each task consists of multiple contexts and a single, correct continuation. Will preprend fewshot examples and
        prompt if present.

        Args:
            example (Dict): A dictionary from the hf dataset
            example_idx (int): the index of example
            num_fewshot (int): Number of examples context/continuation pairs to prepend to the test pair
            prompt_string (str): The prompt to prepend to all inputs
            fewshot_rng (random.Random): Random number generator to use for fewshot sampling

        Returns:
            Dict: contains a dictionary with the tokenized data
        """
        prompt_and_fewshot = self._generate_few_shot_prompt(num_fewshot, example_idx, prompt_string, fewshot_rng)
        ctxt = self._construct_multiple_contexts(example, prompt_and_fewshot)
        tokenized_example = self._tokenize_example(prompt_and_fewshot, ctxt, example)
        return tokenized_example

    def _tokenize_example(self, prompt_and_fewshot: str, context_options: List[str], example: Dict) -> Dict[str, Any]:
        """
        Runs text through the tokenizer and handles special cases.
        Args:
            prompt_and_fewshot (str): the collection of the prompt and fewshot examples that belongs before the example's context
            ctx (str): the specific example's derrived context
            example (Dict): the example as a dictionary.

        Returns:
            Dict: dictionary with the tokenized data
        """
        tokenized_example = {}
        preamble = self.tokenizer(prompt_and_fewshot)
        preamble = self._fix_eos_on_preamble(preamble['input_ids'])
        encoded_contexts = [
            preamble + self.tokenizer(c, add_special_tokens=False)['input_ids'] for c in context_options
        ]
        continuation = example['continuation']
        if self.prefix_space:
            continuation = (f' {continuation}' if not continuation.startswith(' ') else continuation)
        tokenized_continuation = self.tokenizer(continuation, add_special_tokens=False)['input_ids']

        tokenized_example[self.context_key] = []
        tokenized_example['continuation_indices'] = []
        tokenized_example[self.answer_key] = []
        for context in encoded_contexts:
            trimmed_context = _trim_context(context, tokenized_continuation, self.padding_size)
            continuation_indices = _get_continuation_span(trimmed_context, tokenized_continuation)
            padded_context = _make_padded_input(trimmed_context, tokenized_continuation, self.padding_size,
                                                self.pad_tok_id, self.padding_side)
            tokenized_example[self.context_key].append(padded_context)
            tokenized_example['continuation_indices'].append(continuation_indices)
            tokenized_example[self.answer_key].append(tokenized_continuation)

        tokenized_example['gold'] = example['gold']
        return tokenized_example


class InContextLearningCodeEvalDataset(InContextLearningDataset):
    """
    A dataset that constructs batches for in-context learning code evaluation.

    The input format is expected to be a jsonl file with the following fields:
    - task_id: label of given task
    - prompt: the code snippet that must be completed
    - entry_point: the entry to the function/code snippet to generate
    - canonical_solution: working solution
    - test: the checker code that will run to completion if the code generation is valid and otherwise throw assertion
    - test_inputs: list of test inputs
    - test_outputs: list of test outputs
    - language: the language of the code snippet

    Each batch then consists of the following the structure
    - input_ids: Input tensor batch x seqlen x num tokens
    - mode: Indicates to the model that this is an ICL task and may rely on a custom code path to properly update metrics
    - mode: always set to 'generate'
    - labels: exact solution for the coding problem
    - prompts: prompt for the task
    - entry_points: list of entry points
    - test_inputs: list of test inputs
    - test_outputs: list of test outputs
    - languages:  list of languages
    - pass_at_k: passed value for pass_at_k
    - generation_length: derrived maximum generation length
    - generation_kwargs: Dictionary of kwargs neeeded for generation. Includes the following, which will be individually overwritten
        by keys in generaiton_kwargs if set (see https://huggingface.co/docs/transformers/main_classes/text_generation#transformers.GenerationConfig
        for more details):
        - pad_token_id: ID for padding token, derived automatically
        - num_beams: how many beams to search for generations, set to 1
        - num_return_sequences: value passed for 'generations_per_sample', how many generations per prompt
        - do_sample: determines whether model is sampling or greedily decoding. Always set to True
        - use_cache: Whether or not to use past key values to speed up sampling. Always set to True

    Additional Args:
        generations_per_sample (int) (defaults to 1): The number of independently computed returned sequences for each element in the batch
        pass_at_k (int) (defaults to 1): k for how many chances the model gets to write passing code
    """

    def __init__(
        self,
        generations_per_sample: int,
        pass_at_k: int = 1,
        *args,
        **kwargs,
    ):
        if generations_per_sample < pass_at_k:
            raise ValueError(
                f'generations_per_sample ({generations_per_sample}) must be greater than or equal to pass_at_k ({pass_at_k}) for code evaluation.'
            )
        batch_mapping = {
            'input_ids': 'prompt',
            'prompts': 'prompt_text',
            'tests': 'test',
            'labels': 'canonical_solution',
            'entry_points': 'entry_point',
            'test_inputs': 'test_inputs',
            'test_outputs': 'test_outputs',
            'languages': 'language'
        }
        # Linting complains if this is not set in init
        self.max_prompt_length = 0
        static_keys = ['mode', 'pass_at_k', 'generation_length', 'generation_kwargs']
        list_keys = ['prompts', 'tests', 'entry_points', 'test_inputs', 'test_outputs', 'languages', 'labels']
        tensor_keys = ['input_ids', 'attention_mask']
        super().__init__(
            context_key='prompt',
            answer_key='canonical_solution',
            strip_dataset=False,
            static_keys=static_keys,
            list_keys=list_keys,
            tensor_keys=tensor_keys,
            tokenize_labels=False,
            padding_side='left',
            batch_mapping=batch_mapping,
            *args,
            **kwargs,
        )
        self.dataset = self.adjust_padding()
        self.base_batch = {
            'input_ids': [],
            'mode': 'generate',
            'labels': [],
            'prompts': [],
            'tests': [],
            'entry_points': [],
            'test_inputs': [],
            'test_outputs': [],
            'languages': [],
            'pass_at_k': pass_at_k,
            'generation_length': self.max_seq_len - self.max_prompt_length,
            'generation_kwargs': {
                'pad_token_id': self.pad_tok_id,
                'num_beams': 1,  # single beam
                'num_return_sequences': generations_per_sample,
                'do_sample': True,
                'use_cache': True
            },
        }
        self._update_generation_kwargs(kwargs.get('generation_kwargs'))

    def adjust_padding(self):
        """
        Adjusts padding to the maximum prompt size rather than max_seq_len.
        Needs to be done after the dataset has been processed because we can't get the prompt length
        until after we've tokenized it.

        Returns:
            dataset:
        """
        max_prompt_length = 0
        for example in self.dataset:
            # TODO: Will this elimanate tokens we want to keep?
            unpadded_example = [token for token in example[self.context_key] if token != self.pad_tok_id]
            max_prompt_length = max(
                max_prompt_length,
                len(unpadded_example),
            )
        self.max_prompt_length = max_prompt_length

        def _trim_padding(example):
            # Remove padding tokens applied during tokenization
            unpadded_prompt = [token for token in example[self.context_key] if token != self.pad_tok_id]
            # Pad only to max_promp_length
            full_prompt = _trim_context(unpadded_prompt, [], self.max_prompt_length)
            padded_context = _make_padded_input(full_prompt, [], self.max_prompt_length, self.pad_tok_id,
                                                self.padding_side)

            example[self.context_key] = padded_context
            return example

        return self.dataset.map(_trim_padding)

    def _tokenize_example(self, prompt_and_fewshot: str, ctxt: str, example: Dict) -> Dict[str, Any]:
        """
        Adds extra code task details to the example dictionary.
        See InContextLearningDataset for more details
        """
        tokenized_example = super()._tokenize_example(prompt_and_fewshot, ctxt, example)
        tokenized_example['prompt_text'] = example['prompt']
        tokenized_example['task_id'] = example['task_id']
        tokenized_example['canonical_solution'] = example['canonical_solution']
        tokenized_example['test'] = example['test']
        tokenized_example['entry_point'] = example['entry_point']
        tokenized_example['test_inputs'] = example['test_inputs']
        tokenized_example['test_outputs'] = example['test_outputs']
        tokenized_example['language'] = example['language']
        return tokenized_example


def build_icl_dataloader(
<<<<<<< HEAD
    icl_task_type: str,
    dataset_uri: str,
    tokenizer: Union[transformers.PreTrainedTokenizer, transformers.PreTrainedTokenizerFast],
    batch_size: int,
    max_seq_len: int,
    pad_tok_id: int,
    num_fewshot: int,
    prompt_string: str,  # e.g. 'translate english to french:'
    example_delimiter: str,  # e.g. '\n'
    continuation_delimiter: str,  # e.g. ''
    hf_loading_vars: Dict,
    hf_parsing_map: Dict,
    destination_path: str,
    prelimiter: str,  # e.g. 'Question: '
    cot_delimiter: str,
    fewshot_random_seed: int,
    pass_at_k: int,
    generations_per_sample: int,
    generation_kwargs: Dict,
) -> DataSpec:
=======
        icl_task_type: str,
        dataset_uri: str,
        tokenizer: Union[transformers.PreTrainedTokenizer, transformers.PreTrainedTokenizerFast],
        batch_size: int,
        max_seq_len: int,
        pad_tok_id: int,
        num_fewshot: int,
        prompt_string: str,  # e.g. 'translate english to french:'
        example_delimiter: str,  # e.g. '\n'
        continuation_delimiter: str,  # e.g. ''
        destination_path: str,
        question_prelimiter: str = '',  # e.g. 'Question: '
        cot_delimiter: str = '',
        fewshot_random_seed: int = 1234,
        pass_at_k: int = 1,
        generations_per_sample: int = 1,
        early_stopping_criteria: Optional[List[str]] = None,
        do_normalization: bool = True) -> DataSpec:
>>>>>>> adf5bab3
    if icl_task_type == 'multiple_choice':
        dataset = InContextLearningMultipleChoiceTaskDataset(
            dataset_uri=dataset_uri,
            tokenizer=tokenizer,
            max_seq_len=max_seq_len,
            pad_tok_id=pad_tok_id,
            num_fewshot=num_fewshot,
            prompt_string=prompt_string,
            example_delimiter=example_delimiter,
            continuation_delimiter=continuation_delimiter,
            destination_path=destination_path,
            fewshot_random_seed=fewshot_random_seed,
            hf_loading_vars=hf_loading_vars,
            hf_parsing_map=hf_parsing_map,
            generation_kwargs=generation_kwargs,
        )
        batch_size = max(dataset.num_choices, batch_size)
        effective_batchsize = batch_size // dataset.num_choices
    elif icl_task_type == 'schema':
        dataset = InContextLearningSchemaTaskDataset(
            dataset_uri=dataset_uri,
            tokenizer=tokenizer,
            max_seq_len=max_seq_len,
            pad_tok_id=pad_tok_id,
            num_fewshot=num_fewshot,
            prompt_string=prompt_string,
            example_delimiter=example_delimiter,
            continuation_delimiter=continuation_delimiter,
            destination_path=destination_path,
            fewshot_random_seed=fewshot_random_seed,
            hf_loading_vars=hf_loading_vars,
            hf_parsing_map=hf_parsing_map,
            generation_kwargs=generation_kwargs,
        )
        batch_size = max(dataset.num_choices, batch_size)
        effective_batchsize = batch_size // dataset.num_choices
    elif icl_task_type == 'language_modeling':
        dataset = InContextLearningLMTaskDataset(
            dataset_uri=dataset_uri,
            tokenizer=tokenizer,
            max_seq_len=max_seq_len,
            pad_tok_id=pad_tok_id,
            num_fewshot=num_fewshot,
            prompt_string=prompt_string,
            example_delimiter=example_delimiter,
            continuation_delimiter=continuation_delimiter,
            destination_path=destination_path,
            fewshot_random_seed=fewshot_random_seed,
            hf_loading_vars=hf_loading_vars,
            hf_parsing_map=hf_parsing_map,
            generation_kwargs=generation_kwargs,
        )
        effective_batchsize = batch_size
    elif icl_task_type == 'question_answering':
<<<<<<< HEAD
        dataset = InContextLearningQATaskDataset(
            dataset_uri=dataset_uri,
            tokenizer=tokenizer,
            max_seq_len=max_seq_len,
            pad_tok_id=pad_tok_id,
            num_fewshot=num_fewshot,
            prompt_string=prompt_string,
            example_delimiter=example_delimiter,
            continuation_delimiter=continuation_delimiter,
            destination_path=destination_path,
            prelimiter=prelimiter,
            fewshot_random_seed=fewshot_random_seed,
            hf_loading_vars=hf_loading_vars,
            hf_parsing_map=hf_parsing_map,
            cot_delimiter=cot_delimiter,
            generation_kwargs=generation_kwargs,
        )
=======
        dataset = InContextLearningQATaskDataset(dataset_uri,
                                                 tokenizer,
                                                 max_seq_len,
                                                 pad_tok_id,
                                                 num_fewshot,
                                                 prompt_string,
                                                 example_delimiter,
                                                 continuation_delimiter,
                                                 destination_path=destination_path,
                                                 question_prelimiter=question_prelimiter,
                                                 fewshot_random_seed=fewshot_random_seed,
                                                 cot_delimiter=cot_delimiter,
                                                 early_stopping_criteria=early_stopping_criteria,
                                                 do_normalization=do_normalization)
>>>>>>> adf5bab3
        effective_batchsize = batch_size
    elif icl_task_type == 'code_evaluation':
        dataset = InContextLearningCodeEvalDataset(
            dataset_uri=dataset_uri,
            tokenizer=tokenizer,
            max_seq_len=max_seq_len,
            pad_tok_id=pad_tok_id,
            num_fewshot=num_fewshot,
            prompt_string=prompt_string,
            example_delimiter=example_delimiter,
            continuation_delimiter=continuation_delimiter,
            destination_path=destination_path,
            prelimiter=prelimiter,
            fewshot_random_seed=fewshot_random_seed,
            hf_loading_vars=hf_loading_vars,
            hf_parsing_map=hf_parsing_map,
            pass_at_k=pass_at_k,
            generations_per_sample=generations_per_sample,
            generation_kwargs=generation_kwargs,
        )
        effective_batchsize = batch_size
    else:
        raise Exception(f'Unrecognized ICL task type: {icl_task_type}')

    sampler = dist.get_sampler(dataset, drop_last=False, shuffle=False)

    split_batch = None
    if isinstance(
            dataset,
        (
            InContextLearningMultipleChoiceTaskDataset,
            InContextLearningQATaskDataset,
            InContextLearningCodeEvalDataset,
        ),
    ):
        split_batch = dataset.split_batch

    return DataSpec(
        DataLoader(
            dataset,
            batch_size=effective_batchsize,
            sampler=sampler,
            collate_fn=dataset.collate_fn,
        ),
        device_transforms=None,
        get_num_samples_in_batch=dataset.get_num_samples_in_batch,
        split_batch=split_batch,
    )


def partition_dataset_by_category(dataset_uri: str, destination_path: str, hf_loading_vars: Dict,
                                  hf_parsing_map: Dict) -> Dict[str, str]:
    """
    If has_categories is enabled, we partition the dataset into a separate dataset for each category value in the data and write each partition to a local file.

    Args:
        dataset_uri (str): Location of dataset.
        destination_path (str): Base destination path, we will write a separate partition off this URI for each category.

    Raises:
        MissingConditionalImportError: If datasets not installed raise exception.
        Exception: If 'category' key missing from dataset, raise exception.
    Returns:
        Dict[str, str]: Mapping of category names to partitioned dataset local files names.
    """
    try:
        from datasets import load_dataset  # pyright: ignore [reportGeneralTypeIssues]
    except ImportError as e:
        raise MissingConditionalImportError(
            extra_deps_group='nlp',
            conda_package='datasets',
            conda_channel='conda-forge',
        ) from e
    if dataset_uri.startswith('hf://'):
        dataset_uri = dataset_uri.replace('hf://', '')
        dataset = load_dataset(dataset_uri, **hf_loading_vars)
        if hf_parsing_map:
            dataset_parsing_func = lambda example: {
                k: ' '.join([str(example[col]) for col in v]) for k, v in hf_parsing_map.items()
            }
            dataset = dataset.map(dataset_parsing_func, remove_columns=dataset.column_names)
    else:
        with dist.local_rank_zero_download_and_wait(destination_path):
            if dist.get_local_rank() == 0:
                get_file(dataset_uri, destination_path, overwrite=True)
        dataset = load_dataset('json', data_files=destination_path, split='train', streaming=False)
    if 'category' not in dataset.features.keys():
        raise Exception(
            f"Attempted to partition dataset by `category` but it doesn't have a `category` key. Got keys: {str(list(dataset.features.keys()))}"
        )
    categories = sorted(set(dataset['category']))
    output_files = {}
    for cat in categories:
        path = destination_path.split('/')
        cat_dest = '/'.join(path[:-1]) + f'/{cat}_{path[-1]}'
        tmp_path_to_broadcast = str(os.path.abspath(cat_dest))
        gathered_paths = dist.all_gather_object(tmp_path_to_broadcast)
        if dist.get_local_rank() == 0:
            subset = [l for l in dataset if l['category'] == cat]
            with open(gathered_paths[0], 'w', encoding='utf8') as f:
                for l in subset:
                    f.write(json.dumps(l, ensure_ascii=False) + '\n')
        output_files[cat] = cat_dest
    return output_files


def get_icl_task_dataloader(
<<<<<<< HEAD
    icl_task_type: str,
    dataset_uri: str,
    tokenizer: transformers.PreTrainedTokenizerBase,
    batch_size: int,
    max_seq_len: int,
    pad_tok_id: int,
    num_fewshot: int,
    prompt_string: str = '',  # e.g. 'translate english to french:'
    example_delimiter: str = '\n',  # e.g. '\n'
    continuation_delimiter: str = ' ',
    destination_path: str = '',
    question_prelimiter: str = '',  # e.g. 'Question: '
    fewshot_random_seed: int = 1234,
    pass_at_k: int = 1,
    generations_per_sample: int = 20,
    cot_delimiter: str = '',
    has_categories: bool = False,
    hf_loading_vars: Dict = None,
    hf_parsing_map: Dict = None,
    generation_kwargs: Dict = None,
) -> Union[DataSpec, Dict[str, DataSpec]]:
    """
    This constructs a dataloader (or dataloaders if has_categories is True) capable of evaluating LLMs on in-context learning language modeling tasks, for example LAMBADA. An example usage is below:
=======
        icl_task_type: str,
        dataset_uri: str,
        tokenizer: Union[transformers.PreTrainedTokenizer, transformers.PreTrainedTokenizerFast],
        batch_size: int,
        max_seq_len: int,
        pad_tok_id: int,
        num_fewshot: int,
        prompt_string: str,  # e.g. 'translate english to french:'
        example_delimiter: str,  # e.g. '\n'
        continuation_delimiter: str = '',
        destination_path: str = '',
        question_prelimiter: str = '',  # e.g. 'Question: '
        fewshot_random_seed: int = 1234,
        pass_at_k: int = 1,
        generations_per_sample: int = 1,
        cot_delimiter: str = '',
        has_categories: bool = False,
        early_stopping_criteria: Optional[List[str]] = None,
        do_normalization=True) -> Union[DataSpec, Dict[str, DataSpec]]:
    """This constructs a dataloader (or dataloaders if has_categories is True) capable of evaluating LLMs on in-context learning language modeling tasks, for example LAMBADA. An example usage is below:
>>>>>>> adf5bab3

    >>> dl = get_icl_task_dataloader(
       ... 'language_modeling',
       ... dataset_uri,
       ... tokenizer,
       ... batch_size=2,
       ... max_seq_len=2048,
       ... pad_tok_id=tokenizer.pad_token_id,
       ... num_fewshot=10,
       ... prompt_string='translate english to french',
       ... example_delimiter='\n',
       ... continuation_delimiter=''
       )
    >>> eval_evaluator = Evaluator(
       ...     label="lambada",
       ...     dataloader=dl,
       ...     metric_names=['InContextLearningLMAccuracy']
       ... )
    >>> trainer = Trainer(
       ...     model=model,
       ...     train_dataloader=train_dataloader,
       ...     eval_dataloader=eval_evaluator,
       ...     optimizers=optimizer,
       ...     max_duration="1ep",
       ... )

    Args:
        icl_task_type (str): Name of icl_task type. One of ['multiple_choice', 'schema', 'language_modeling', 'question_answering', 'code_evaluation']
        dataset_uri (str): A local path, a remote path beginning with ``s3://`` or another backend, or a HuggingFace dataset uri prepended with ``hf://``.
            Alternate backends must be supported by :meth:`composer.utils.maybe_create_object_store_from_uri`.
            A local dataset must consist of rows of JSON data points with task dependant fields.
            The default keys expected are "context" and "answer".
        tokenizer (transformers.PreTrainedTokenizerBase): The tokenizer used to map between strings and token ids.
        batch_size (int): Size of a batch used for eval
        max_seq_len (int): The maximum sequence length supported by the model.
        pad_tok_id (int): The special token used for padding batches.
        num_fewshot (int): The number of complete fewshot examples to prepend before each test example. These are not identical across examples.
        prompt_string (str, default = ''): Prompt string to put once before all fewshot examples/test examples (e.g. 'Translate english to french.').
        example_delimiter (str, default = '\n'): Separator inserted before (context, answer) pairs (e.g. '\n') for fewshot sampling and prompting.
        continuation_delimiter: (str, default = ' '): Separator inserted between context and answer in each example (e.g. '\nA: ').
        destination_path: (str, default = ''): This is the local file where remote datasets will be saved.
        question_prelimiter: (str, default = ''): Text to be prepended before each context, including few shot examples (e.g. "Question: ").
        fewshot_random_seed (int, default = 1234): Random seed to use for fewshot sampling
        pass_at_k (int): k for how many chances the model gets to write passing code.
        generations_per_sample (int): how many outputs to generate per prompt. Passed in generation_kwargs under "num_return_sequences" and overwritten by generation_kwargs dict.
        cot_delimiter (str): Delimiter to place between chain of thoughts and continuations.
        has_categories: (bool): If ``True``, we will search the dataset file for a category key, and partition the dataset into a separate dataloader for each category occurring in the data.
        hf_loading_vars (Dict, default = None): A dictionary containing keyword arguments to be passed into `load_dataset` if dataset is being pulled from HF.
        hf_parsing_map (Dict, default = None): A dictionary containing a mapping from HF columns to ICL dataset keys. The dictionary should be formatted {icl_key:[hf_key1, hf_key1]}.
            Column contents will be concatenated with ' ' seperating them. If not included, will load the columns already present in the HF dataset.
        generation_kwargs (Dict, default = None): A dictionary containing keyword arguments to be passed along to the model's generate function. Overwrites any previously specified generation
                                                  keyword args in this fucntion (see https://huggingface.co/docs/transformers/main_classes/text_generation#transformers.GenerationConfig
                                                  for more details)

    Returns:
        DataLoader: A dataloader used for performing in-context learning evaluation on the dataset provided.
    """

    if has_categories:
        result_dls = {}
        output_files = partition_dataset_by_category(dataset_uri, destination_path, hf_loading_vars, hf_parsing_map)
        categories = sorted(output_files.keys())
        for category in categories:
            partition_uri = output_files[category]
<<<<<<< HEAD
            result_dls[category] = build_icl_dataloader(
                icl_task_type=icl_task_type,
                dataset_uri=partition_uri,
                tokenizer=tokenizer,
                batch_size=batch_size,
                max_seq_len=max_seq_len,
                pad_tok_id=pad_tok_id,
                num_fewshot=num_fewshot,
                prompt_string=prompt_string,
                example_delimiter=example_delimiter,
                continuation_delimiter=continuation_delimiter,
                destination_path=partition_uri + '_tmp',
                prelimiter=question_prelimiter,
                cot_delimiter=cot_delimiter,
                fewshot_random_seed=fewshot_random_seed,
                pass_at_k=pass_at_k,
                generations_per_sample=generations_per_sample,
                hf_loading_vars=hf_loading_vars,
                hf_parsing_map=hf_parsing_map,
                generation_kwargs=generation_kwargs,
            )
        return result_dls
    else:
        return build_icl_dataloader(
            icl_task_type=icl_task_type,
            dataset_uri=dataset_uri,
            tokenizer=tokenizer,
            batch_size=batch_size,
            max_seq_len=max_seq_len,
            pad_tok_id=pad_tok_id,
            num_fewshot=num_fewshot,
            prompt_string=prompt_string,
            example_delimiter=example_delimiter,
            hf_loading_vars=hf_loading_vars,
            hf_parsing_map=hf_parsing_map,
            continuation_delimiter=continuation_delimiter,
            destination_path=destination_path,
            prelimiter=question_prelimiter,
            cot_delimiter=cot_delimiter,
            fewshot_random_seed=fewshot_random_seed,
            pass_at_k=pass_at_k,
            generations_per_sample=generations_per_sample,
            generation_kwargs=generation_kwargs,
        )
=======
            result_dls[category] = build_icl_dataloader(icl_task_type,
                                                        partition_uri,
                                                        tokenizer,
                                                        batch_size,
                                                        max_seq_len,
                                                        pad_tok_id,
                                                        num_fewshot,
                                                        prompt_string,
                                                        example_delimiter,
                                                        continuation_delimiter,
                                                        partition_uri + '_tmp',
                                                        question_prelimiter,
                                                        cot_delimiter,
                                                        fewshot_random_seed,
                                                        pass_at_k,
                                                        generations_per_sample,
                                                        early_stopping_criteria=early_stopping_criteria,
                                                        do_normalization=do_normalization)
        return result_dls
    else:
        return build_icl_dataloader(icl_task_type,
                                    dataset_uri,
                                    tokenizer,
                                    batch_size,
                                    max_seq_len,
                                    pad_tok_id,
                                    num_fewshot,
                                    prompt_string,
                                    example_delimiter,
                                    continuation_delimiter,
                                    destination_path,
                                    question_prelimiter,
                                    cot_delimiter,
                                    fewshot_random_seed,
                                    pass_at_k,
                                    generations_per_sample,
                                    early_stopping_criteria=early_stopping_criteria,
                                    do_normalization=do_normalization)
>>>>>>> adf5bab3
<|MERGE_RESOLUTION|>--- conflicted
+++ resolved
@@ -15,7 +15,6 @@
 
 from composer.core import DataSpec
 from composer.core.data_spec import _default_split_batch, _split_list
-from composer.datasets.utils import stop_sequences_criteria
 from composer.utils import MissingConditionalImportError, dist, get_file
 
 if TYPE_CHECKING:
@@ -209,7 +208,6 @@
         generation_kwargs (Dict): A dictionary containing keyword arguments to be passed along to the model's generate function.
     """
 
-<<<<<<< HEAD
     def __init__(
         self,
         dataset_uri: str,
@@ -238,50 +236,6 @@
         tokenize_labels: bool = True,
         generation_kwargs: Dict = None,
     ):
-=======
-    def _read_dataset(self, dataset: Dataset) -> List[Dict[str, str]]:
-        result = []
-        for example in dataset:
-            result.append({
-                'context': example['context'],
-                'answer': example['answer'],
-                'aliases': set([example['answer']] + example.get('aliases', [])),
-                'chain_of_thought': example.get('chain_of_thought', '')
-            })
-        return result
-
-    def __init__(self,
-                 dataset_uri: str,
-                 tokenizer: Union[transformers.PreTrainedTokenizer, transformers.PreTrainedTokenizerFast],
-                 max_seq_len: int,
-                 pad_tok_id: int,
-                 num_fewshot: int,
-                 prompt_string: str,
-                 example_delimiter: str,
-                 continuation_delimiter: str,
-                 destination_path: str,
-                 question_prelimiter: str,
-                 fewshot_random_seed: int,
-                 cot_delimiter: str = '',
-                 early_stopping_criteria: Optional[List[str]] = None,
-                 do_normalization: bool = True):
-        if tokenizer.eos_token_id is None:
-            raise ValueError('`InContextLearningQATaskDataset` tokenizer must have non-null `eos_token_id`')
-        try:
-            from datasets import load_dataset  # pyright: ignore [reportGeneralTypeIssues]
-        except ImportError as e:
-            raise MissingConditionalImportError(extra_deps_group='nlp',
-                                                conda_package='datasets',
-                                                conda_channel='conda-forge') from e
-        with dist.local_rank_zero_download_and_wait(destination_path):
-            if dist.get_local_rank() == 0:
-                get_file(dataset_uri, destination_path, overwrite=True)
-        dataset = load_dataset('json', data_files=destination_path, split='train', streaming=False)
-        self.early_stopping_criteria = early_stopping_criteria
-        self.do_normalization = do_normalization
-        self.samples = self._read_dataset(dataset)
-        self.samples = strip_data(self.samples)
->>>>>>> adf5bab3
         self.tokenizer = tokenizer
         self.prefix_space = _tokenizer_needs_prefix_space(self.tokenizer)
 
@@ -545,62 +499,11 @@
         tokenized_example = self._tokenize_example(prompt_and_fewshot, ctxt, example)
         return tokenized_example
 
-<<<<<<< HEAD
     def collate_fn(self, data: Dict[str, Any]) -> Dict[str, Any]:
         """
         The function that the dataloader uses to accumulate data into batches.
         Args:
             data (List): list of tokenized datapoints (dicts returned by self._tokenize_example)
-=======
-            if len(self.samples[sample_idx]['chain_of_thought']) > 0:
-                has_cot = True
-
-        self.max_answer_length = max_answer_length + (_MAX_ANSWER_BUFFER_LENGTH if has_cot else 0)
-        return examples
-
-    def __getitem__(self, index):
-        return self.encoded_dataset[index]
-
-    def __len__(self):
-        return len(self.encoded_dataset)
-
-    def collate_fn(self, data):
-        inputs, answers = [], []
-        cot_delimiter = ''
-
-        for sample in data:
-            preamble, context, aliases = (sample['preamble'], sample['context'], sample['aliases'])
-            context_enc = preamble['input_ids'] + context['input_ids']
-            inp, _ = _make_padded_input(context_enc, [],
-                                        self.max_seq_len - self.max_answer_length,
-                                        self.pad_tok_id,
-                                        padding_side=self.padding_side)
-
-            inputs.append(inp)
-            answers.append(aliases)
-
-            # We will search for the answer within the portion of the model response
-            # beginning with `cot_delimiter`
-            cot_delimiter = sample['cot_delimiter']
-        stopping_criteria = None
-        if self.early_stopping_criteria:
-            stopping_criteria = stop_sequences_criteria(self.tokenizer, self.early_stopping_criteria, len(inputs))
-        batch = {
-            'input_ids': torch.stack(inputs),
-            'mode': 'generate',
-            'labels': answers,
-            'cot_delimiter': cot_delimiter,
-            'generation_length': self.max_answer_length,
-            'stopping_criteria': self.early_stopping_criteria,
-            'do_normalization': self.do_normalization,
-            'generation_kwargs': {
-                'pad_token_id': self.pad_tok_id,
-                'use_cache': True,
-                'stopping_criteria': stopping_criteria,
-                'eos_token_id': self.tokenizer.eos_token_id,
-            }
-        }
->>>>>>> adf5bab3
 
         Returns:
             Dict: dictionary for a single batch
@@ -630,14 +533,6 @@
         # Don't split kwargs that don't change
         # Normally split torch tensors
         # List split lists of strings
-<<<<<<< HEAD
-=======
-        no_split = [
-            'mode', 'generation_length', 'generation_kwargs', 'cot_delimiter', 'do_normalization', 'stopping_criteria'
-        ]
-        normal_split = ['input_ids', 'attention_mask']
-        list_split = ['labels']
->>>>>>> adf5bab3
         chunked = {}
         for k, v in batch.items():
             if k in self.static_keys:
@@ -651,11 +546,7 @@
                 raise ValueError(f'Unexpected key {k} in batch splitting')
         num_chunks = len(chunked['input_ids'])
         for k, v in batch.items():
-<<<<<<< HEAD
             if k in self.static_keys:
-=======
-            if k in no_split:
->>>>>>> adf5bab3
                 chunked[k] = [v] * num_chunks
 
         batched_list = [{k: v[idx] for k, v in chunked.items()} for idx in range(num_chunks)]
@@ -699,6 +590,8 @@
             'labels': [],
             'cot_delimiter': self.cot_delimiter,
             'generation_length': self.max_answer_length,
+            'stopping_criteria': self.early_stopping_criteria,
+            'do_normalization': self.do_normalization,
             'generation_kwargs': {
                 'pad_token_id': self.pad_tok_id,
                 'use_cache': True,
@@ -1315,7 +1208,6 @@
 
 
 def build_icl_dataloader(
-<<<<<<< HEAD
     icl_task_type: str,
     dataset_uri: str,
     tokenizer: Union[transformers.PreTrainedTokenizer, transformers.PreTrainedTokenizerFast],
@@ -1336,26 +1228,6 @@
     generations_per_sample: int,
     generation_kwargs: Dict,
 ) -> DataSpec:
-=======
-        icl_task_type: str,
-        dataset_uri: str,
-        tokenizer: Union[transformers.PreTrainedTokenizer, transformers.PreTrainedTokenizerFast],
-        batch_size: int,
-        max_seq_len: int,
-        pad_tok_id: int,
-        num_fewshot: int,
-        prompt_string: str,  # e.g. 'translate english to french:'
-        example_delimiter: str,  # e.g. '\n'
-        continuation_delimiter: str,  # e.g. ''
-        destination_path: str,
-        question_prelimiter: str = '',  # e.g. 'Question: '
-        cot_delimiter: str = '',
-        fewshot_random_seed: int = 1234,
-        pass_at_k: int = 1,
-        generations_per_sample: int = 1,
-        early_stopping_criteria: Optional[List[str]] = None,
-        do_normalization: bool = True) -> DataSpec:
->>>>>>> adf5bab3
     if icl_task_type == 'multiple_choice':
         dataset = InContextLearningMultipleChoiceTaskDataset(
             dataset_uri=dataset_uri,
@@ -1410,7 +1282,6 @@
         )
         effective_batchsize = batch_size
     elif icl_task_type == 'question_answering':
-<<<<<<< HEAD
         dataset = InContextLearningQATaskDataset(
             dataset_uri=dataset_uri,
             tokenizer=tokenizer,
@@ -1428,22 +1299,6 @@
             cot_delimiter=cot_delimiter,
             generation_kwargs=generation_kwargs,
         )
-=======
-        dataset = InContextLearningQATaskDataset(dataset_uri,
-                                                 tokenizer,
-                                                 max_seq_len,
-                                                 pad_tok_id,
-                                                 num_fewshot,
-                                                 prompt_string,
-                                                 example_delimiter,
-                                                 continuation_delimiter,
-                                                 destination_path=destination_path,
-                                                 question_prelimiter=question_prelimiter,
-                                                 fewshot_random_seed=fewshot_random_seed,
-                                                 cot_delimiter=cot_delimiter,
-                                                 early_stopping_criteria=early_stopping_criteria,
-                                                 do_normalization=do_normalization)
->>>>>>> adf5bab3
         effective_batchsize = batch_size
     elif icl_task_type == 'code_evaluation':
         dataset = InContextLearningCodeEvalDataset(
@@ -1551,7 +1406,6 @@
 
 
 def get_icl_task_dataloader(
-<<<<<<< HEAD
     icl_task_type: str,
     dataset_uri: str,
     tokenizer: transformers.PreTrainedTokenizerBase,
@@ -1575,28 +1429,6 @@
 ) -> Union[DataSpec, Dict[str, DataSpec]]:
     """
     This constructs a dataloader (or dataloaders if has_categories is True) capable of evaluating LLMs on in-context learning language modeling tasks, for example LAMBADA. An example usage is below:
-=======
-        icl_task_type: str,
-        dataset_uri: str,
-        tokenizer: Union[transformers.PreTrainedTokenizer, transformers.PreTrainedTokenizerFast],
-        batch_size: int,
-        max_seq_len: int,
-        pad_tok_id: int,
-        num_fewshot: int,
-        prompt_string: str,  # e.g. 'translate english to french:'
-        example_delimiter: str,  # e.g. '\n'
-        continuation_delimiter: str = '',
-        destination_path: str = '',
-        question_prelimiter: str = '',  # e.g. 'Question: '
-        fewshot_random_seed: int = 1234,
-        pass_at_k: int = 1,
-        generations_per_sample: int = 1,
-        cot_delimiter: str = '',
-        has_categories: bool = False,
-        early_stopping_criteria: Optional[List[str]] = None,
-        do_normalization=True) -> Union[DataSpec, Dict[str, DataSpec]]:
-    """This constructs a dataloader (or dataloaders if has_categories is True) capable of evaluating LLMs on in-context learning language modeling tasks, for example LAMBADA. An example usage is below:
->>>>>>> adf5bab3
 
     >>> dl = get_icl_task_dataloader(
        ... 'language_modeling',
@@ -1661,7 +1493,6 @@
         categories = sorted(output_files.keys())
         for category in categories:
             partition_uri = output_files[category]
-<<<<<<< HEAD
             result_dls[category] = build_icl_dataloader(
                 icl_task_type=icl_task_type,
                 dataset_uri=partition_uri,
@@ -1705,44 +1536,4 @@
             pass_at_k=pass_at_k,
             generations_per_sample=generations_per_sample,
             generation_kwargs=generation_kwargs,
-        )
-=======
-            result_dls[category] = build_icl_dataloader(icl_task_type,
-                                                        partition_uri,
-                                                        tokenizer,
-                                                        batch_size,
-                                                        max_seq_len,
-                                                        pad_tok_id,
-                                                        num_fewshot,
-                                                        prompt_string,
-                                                        example_delimiter,
-                                                        continuation_delimiter,
-                                                        partition_uri + '_tmp',
-                                                        question_prelimiter,
-                                                        cot_delimiter,
-                                                        fewshot_random_seed,
-                                                        pass_at_k,
-                                                        generations_per_sample,
-                                                        early_stopping_criteria=early_stopping_criteria,
-                                                        do_normalization=do_normalization)
-        return result_dls
-    else:
-        return build_icl_dataloader(icl_task_type,
-                                    dataset_uri,
-                                    tokenizer,
-                                    batch_size,
-                                    max_seq_len,
-                                    pad_tok_id,
-                                    num_fewshot,
-                                    prompt_string,
-                                    example_delimiter,
-                                    continuation_delimiter,
-                                    destination_path,
-                                    question_prelimiter,
-                                    cot_delimiter,
-                                    fewshot_random_seed,
-                                    pass_at_k,
-                                    generations_per_sample,
-                                    early_stopping_criteria=early_stopping_criteria,
-                                    do_normalization=do_normalization)
->>>>>>> adf5bab3
+        )