--- conflicted
+++ resolved
@@ -1107,7 +1107,6 @@
             'top_p': self.top_p,
             'top_k': self.top_k,
             'use_cache': True,
-            'eos_token_id': self.tokenizer.eos_token_id
         }
         generation_kwargs.update(self.generation_kwargs)
         batch = {
@@ -1122,21 +1121,8 @@
             'test_outputs': test_outputs,  # list of test outputs
             'languages': languages,  # list of languages
             'pass_at_k': self.pass_at_k,
-<<<<<<< HEAD
-            'generation_length': self.max_seq_len - self.max_prompt_length,
-            'generation_kwargs': generation_kwargs
-=======
+            'generation_kwargs': generation_kwargs,
             'generation_length': min(self.max_answer_length, self.max_seq_len - self.max_prompt_length),
-            'generation_kwargs': {
-                'pad_token_id': self.pad_tok_id,
-                'num_beams': 1,  # single beam
-                'num_return_sequences': self.generations_per_sample,  # how many gens per prompt
-                'do_sample': True,
-                'top_p': self.top_p,
-                'top_k': self.top_k,
-                'use_cache': True,
-            }
->>>>>>> 7e0e40a7
         }
         batch['attention_mask'] = ~(batch['input_ids'] == self.pad_tok_id)
         return batch
