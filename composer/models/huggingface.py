--- conflicted
+++ resolved
@@ -530,29 +530,16 @@
 
         return metrics if metrics else {}
 
-<<<<<<< HEAD
-    def update_metric(self, batch: Any, outputs: Any, metric: Metric) -> Dict[str, List[Any]]:
-        if isinstance(metric, InContextLearningQAAccuracy):
-            assert self.labels is not None
-            metric_result = metric.update(batch=batch, outputs=outputs,
-                                          labels=self.labels)  # pyright: ignore [reportGeneralTypeIssues]
-        elif isinstance(metric, InContextLearningMetric):
-            assert self.labels is not None
-            metric_result = metric.update(batch, outputs, self.labels)  # pyright: ignore [reportGeneralTypeIssues]
+    def update_metric(self, batch: Any, outputs: Any, metric: Metric) -> None:
+        if getattr(metric, 'needs_batch', False):
+            metric_result = metric.update(batch=batch, outputs=outputs, labels=self.labels)
         else:
-            metric_result = metric.update(outputs, self.labels)  # pyright: ignore [reportGeneralTypeIssues]
-
+            metric_result = metric.update(outputs, self.labels)
         if metric_result is not None:
             # Add the metric name once for each datapoint in the batch
             metric_result['metric_name'] = [metric.__class__.__name__ for _ in range(0, batch['input_ids'].shape[0])]
         return metric_result
-=======
-    def update_metric(self, batch: Any, outputs: Any, metric: Metric) -> None:
-        if getattr(metric, 'needs_batch', False):
-            metric.update(batch=batch, outputs=outputs, labels=self.labels)
-        else:
-            metric.update(outputs, self.labels)
->>>>>>> c0a96979
+        
 
     def get_metadata(self):
         model_output = {}
