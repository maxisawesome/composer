--- conflicted
+++ resolved
@@ -40,11 +40,7 @@
     'FULL_SHARD': ShardingStrategy.FULL_SHARD,
 }
 
-<<<<<<< HEAD
-if using_torch_2():
-=======
 if version.parse(torch.__version__) >= version.parse('2.1.0'):
->>>>>>> 66f412dc
     SHARDING_MAP['_HYBRID_SHARD_ZERO2'] = ShardingStrategy._HYBRID_SHARD_ZERO2
     SHARDING_MAP['HYBRID_SHARD'] = ShardingStrategy.HYBRID_SHARD
 
