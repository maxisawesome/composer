--- conflicted
+++ resolved
@@ -32,17 +32,9 @@
 
     def eval_batch_end(self, state: State, logger: Logger) -> None:
         if not isinstance(state.batch, Dict):
-<<<<<<< HEAD
-            warnings.warn(f'''EvalOutputLogging only supports batchs that are dictionary. \
+            warnings.warn(f'''EvalOutputLogging only supports batches that are dictionary. \
                 Found batch for type {type(state.batch)}. \
                 Not logging eval outputs.''')
-=======
-            if self.warn_batch_is_not_dict:
-                warnings.warn(f'''EvalOutputLogging only supports batches that are dictionary. \
-                    Found batch for type {type(state.batch)}. \
-                    Not logging eval outputs.''')
-                self.warn_batch_is_not_dict = False
->>>>>>> eea7df4c
             return
 
         assert state.outputs is not None
