--- conflicted
+++ resolved
@@ -126,20 +126,17 @@
                   step: Optional[int] = None) -> None:
         if self._enabled:
             import wandb
-<<<<<<< HEAD
-            if name in self.table_dict:
-                for row in rows:
-                    self.table_dict[name].add_data(*row)
-            else:
-                table = wandb.Table(columns=columns, rows=rows)
-                self.table_dict[name] = table
-            # Need to do this copy because apparently wandb table logging is broken LOL
-            # https://github.com/wandb/wandb/issues/2981#issuecomment-1458447291
-            wandb.log({name: copy.deepcopy(self.table_dict[name])})
-=======
+            # if name in self.table_dict:
+            #     for row in rows:
+            #         self.table_dict[name].add_data(*row)
+            # else:
+            #     table = wandb.Table(columns=columns, rows=rows)
+            #     self.table_dict[name] = table
+            # # Need to do this copy because apparently wandb table logging is broken LOL
+            # # https://github.com/wandb/wandb/issues/2981#issuecomment-1458447291
+            # wandb.log({name: copy.deepcopy(self.table_dict[name])})
             table = wandb.Table(columns=columns, rows=rows)
             wandb.log({name: table}, step)
->>>>>>> 327d68c3
 
     def log_metrics(self, metrics: Dict[str, Any], step: Optional[int] = None) -> None:
         if self._enabled:
