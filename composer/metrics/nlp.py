--- conflicted
+++ resolved
@@ -10,12 +10,8 @@
 import re
 import string
 import warnings
-<<<<<<< HEAD
 from copy import deepcopy
-from typing import Any, Dict, List, Mapping, Optional, Union
-=======
 from typing import Any, Callable, Dict, List, Mapping, Optional, Union
->>>>>>> adf5bab3
 
 import numpy as np
 import torch
