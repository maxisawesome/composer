--- conflicted
+++ resolved
@@ -24,8 +24,4 @@
 from composer.models import ComposerModel as ComposerModel
 from composer.trainer import Trainer as Trainer
 
-<<<<<<< HEAD
-__version__ = "0.5.0"
-=======
-__version__ = "0.6.0"
->>>>>>> 4ec276bc
+__version__ = "0.6.0"