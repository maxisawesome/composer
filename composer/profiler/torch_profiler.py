--- conflicted
+++ resolved
@@ -256,18 +256,11 @@
         del state, logger  # unused
         if self.profiler is not None:
             log.info(self.profiler.key_averages().table(sort_by='cpu_time_total', row_limit=20))
-<<<<<<< HEAD
-            log.info(self.profiler.key_averages().table(sort_by='self_cpu_memory_usage', row_limit=20))
-            if torch.profiler.ProfilerActivity.CUDA in self.profiler.activities:
-                log.info(self.profiler.key_averages().table(sort_by='cuda_time_total', row_limit=20))
-                log.info(self.profiler.key_averages().table(sort_by='self_cuda_memory_usage', row_limit=20))
-=======
             if self.profile_memory:
                 log.info(self.profiler.key_averages().table(sort_by='self_cpu_memory_usage', row_limit=20))
             if torch.profiler.ProfilerActivity.CUDA in self.profiler.activities:
                 log.info(self.profiler.key_averages().table(sort_by='cuda_time_total', row_limit=20))
                 if self.profile_memory:
                     log.info(self.profiler.key_averages().table(sort_by='self_cuda_memory_usage', row_limit=20))
->>>>>>> 66f412dc
             self.profiler.__exit__(None, None, None)
             self.profiler = None