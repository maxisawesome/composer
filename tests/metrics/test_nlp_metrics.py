# Copyright 2022 MosaicML Composer authors
# SPDX-License-Identifier: Apache-2.0

import math
from typing import List

import pytest
import torch
from torch.nn.functional import cross_entropy

from composer.metrics.nlp import (BinaryF1Score, InContextLearningCodeEvalAccuracy,
                                  InContextLearningExpectedCalibrationError, InContextLearningLMAccuracy,
                                  InContextLearningLMExpectedCalibrationError,
                                  InContextLearningMCExpectedCalibrationError, InContextLearningMultipleChoiceAccuracy,
                                  InContextLearningQAAccuracy, LanguageCrossEntropy, LanguagePerplexity, MaskedAccuracy)


@pytest.mark.parametrize('ignore_index', [-100])
@pytest.mark.parametrize('num_classes', [2, 3, 4, 5])
def test_masked_accuracy(ignore_index, num_classes):
    """Sanity check to make sure that masked accuracy has reasonable performance.

    Generates random targets and labels, and then ensures that the random targets and labels
    must hit at-chance accuracy.

    Args:
        batch_size (int): how many samples are in each batch
        ignore_index (Optional[int]): if present, the class index to ignore in accuracy calculations.
        num_classes (int): the number of classes in the classification task
    """
    batch_size = int(1e4)
    torchmetrics_masked_acc = MaskedAccuracy(ignore_index=ignore_index)
    # we're only testing binary accuracy -- expected accuracy should be 50%
    generated_preds = torch.rand((batch_size, num_classes))
    true_labels = torch.randint(low=0, high=num_classes - 1, size=(batch_size,))

    if ignore_index is not None:
        labels_mask = torch.rand((batch_size,))
        labels_mask[labels_mask > 0.8] = 1
        labels_mask[labels_mask <= 0.8] = 0
        labels_mask = labels_mask.bool()
        true_labels[labels_mask] = ignore_index

    true_labels = true_labels.float()
    generated_preds = generated_preds.float()

    torchmetrics_masked_acc.update(generated_preds, true_labels)
    final_acc = torchmetrics_masked_acc.compute()
    assert abs(final_acc - (1.0 / num_classes)) < 0.02


@pytest.mark.parametrize('ignore_index', [-100])
@pytest.mark.parametrize('batch_size', [1e2, 1e3])
@pytest.mark.parametrize('sequence_length', [128])
@pytest.mark.parametrize('num_classes', [2, 10])
@pytest.mark.parametrize('minibatch_size', [56, 256, 768])
def test_cross_entropy(batch_size: float, ignore_index: int, sequence_length: int, num_classes: int,
                       minibatch_size: int):
    """Sanity check to make sure that batched CrossEntropyLoss matches the expected performance.

    Generates a predicted distribution from a normal distribution, and a ground truth from a normal distribution.
    Verifies Cross Entropy Loss against the baseline performance.

    Args:
        batch_size (int): how many samples are in each batch
        ignore_index (Optional[int]): if present, the class index to ignore in accuracy calculations.
        sequence_length (int): the length of the generated sequence
        num_classes (int): the number of classes in the classification task
        minibatch_size (int): the minibatch size to simulate for model predictions
    """
    batch_size = int(batch_size)
    generated_preds = torch.randn((batch_size, sequence_length, num_classes))
    generated_true = torch.randint(low=0, high=num_classes, size=(batch_size, sequence_length))

    torchmetrics_xent = LanguageCrossEntropy(dist_sync_on_step=False, ignore_index=ignore_index)
    ce_with_keys_metric = LanguageCrossEntropy(dist_sync_on_step=False, ignore_index=ignore_index)

    if ignore_index is not None:
        labels_mask = torch.rand((batch_size, sequence_length))
        labels_mask[labels_mask > 0.8] = 1
        labels_mask[labels_mask <= 0.8] = 0
        labels_mask = labels_mask.bool()
        generated_true[labels_mask] = ignore_index

    num_batches = math.ceil(batch_size / minibatch_size)
    for batch_idx in range(num_batches):
        begin_idx = (batch_idx * minibatch_size)
        end_idx = ((batch_idx + 1) * minibatch_size)
        preds_subset = generated_preds[begin_idx:end_idx]
        true_subset = generated_true[begin_idx:end_idx]
        torchmetrics_xent.update(preds_subset, true_subset)
        ce_with_keys_metric.update(
            {
                'logits': preds_subset.view(-1, num_classes),
                'loss': cross_entropy(preds_subset.view(-1, num_classes), true_subset.view(-1))
            }, true_subset.view(-1))

    torchmetrics_loss = torchmetrics_xent.compute()
    ce_with_keys_loss = ce_with_keys_metric.compute()
    correct_loss = cross_entropy(generated_preds.view(-1, num_classes), generated_true.view(-1))
    assert torchmetrics_loss == ce_with_keys_loss
    assert torch.isclose(correct_loss, torchmetrics_loss)


@pytest.mark.parametrize('batch_size', [1e2, 1e3, 1e4])
@pytest.mark.parametrize('minibatch_size', [256, 768])
def test_binary_f1(batch_size, minibatch_size):
    """Sanity check to make sure that BinaryF1 TorchMetrics implementation matches the sklearn implementation.

    Generates a predicted set of labels, and a random set, and compares the resultant Binary F1 score.

    Args:
        batch_size (int): how many samples are in each batch
        minibatch_size (int): the minibatch size to simulate for model predictions
    """
    pytest.importorskip('sklearn', reason='sklearn is an optional dependency')
    from sklearn.metrics import f1_score

    batch_size = int(batch_size)

    generated_preds = torch.randn(size=(batch_size, 2))
    generated_true = torch.randint(low=0, high=2, size=(batch_size,))

    binary_f1 = BinaryF1Score()

    num_batches = math.ceil(batch_size / minibatch_size)
    for batch_idx in range(num_batches):
        begin_idx = (batch_idx * minibatch_size)
        end_idx = ((batch_idx + 1) * minibatch_size)
        preds_subset = generated_preds[begin_idx:end_idx]
        true_subset = generated_true[begin_idx:end_idx]
        binary_f1.update(preds_subset, true_subset)

    torchmetrics_f1 = binary_f1.compute()
    generated_preds = torch.argmax(generated_preds, dim=1)
    correct_f1 = f1_score(y_true=generated_true, y_pred=generated_preds)
    assert correct_f1 == torchmetrics_f1


def test_language_perplexity():
    batch_size = 1024
    sequence_length = 64
    num_classes = 10
    ignore_index = -100
    minibatch_size = 128

    generated_preds = torch.randn((batch_size, sequence_length, num_classes))
    generated_true = torch.randint(low=0, high=num_classes, size=(batch_size, sequence_length))

    ce_metric = LanguageCrossEntropy(dist_sync_on_step=False)
    perplexity_metric = LanguagePerplexity(dist_sync_on_step=False)

    labels_mask = torch.rand((batch_size, sequence_length))
    labels_mask[labels_mask > 0.8] = 1
    labels_mask[labels_mask <= 0.8] = 0
    labels_mask = labels_mask.bool()
    generated_true[labels_mask] = ignore_index

    num_batches = math.ceil(batch_size / minibatch_size)
    for batch_idx in range(num_batches):
        begin_idx = (batch_idx * minibatch_size)
        end_idx = ((batch_idx + 1) * minibatch_size)
        preds_subset = generated_preds[begin_idx:end_idx]
        true_subset = generated_true[begin_idx:end_idx]

        ce_metric.update(preds_subset, true_subset)
        perplexity_metric.update(preds_subset, true_subset)

    ce = ce_metric.compute()
    perplexity = perplexity_metric.compute()

    assert torch.equal(torch.exp(ce), perplexity)


def test_in_context_learning_lm_accuracy(tiny_gpt2_tokenizer):
    contexts = ['The dog is', 'I love to eat', 'I hate', 'The weather is']
    continuations = [' furry', ' pie', ' long lines', ' snowy']
    pad = tiny_gpt2_tokenizer.pad_token_id
    inputs = [
        tiny_gpt2_tokenizer(context)['input_ids'] + tiny_gpt2_tokenizer(continuation)['input_ids']
        for context, continuation in zip(contexts, continuations)
    ]
    inputs = torch.tensor([input + [pad] * (2048 - len(input)) for input in inputs])

    cont_idxs = []
    for context, continuation in zip(contexts, continuations):
        start = len(tiny_gpt2_tokenizer(context)['input_ids'])
        end = start + len(tiny_gpt2_tokenizer(continuation)['input_ids'])
        cont_idxs.append(torch.tensor(list(range(start, end))))

    batch = {'continuation_indices': cont_idxs, 'labels': inputs.roll(-1), 'input_ids': inputs}
    logits = torch.nn.functional.one_hot(inputs.roll(-1), num_classes=pad + 1).float() * 100
    start, end = cont_idxs[1].tolist()[0] - 1, cont_idxs[1].tolist()[-1]
    logits[1][start:end] = logits[0][start:end].clone()  # make one of the answer's continuations incorrect
    metric = InContextLearningLMAccuracy(cache_responses=True)
    metric.update(batch, logits, batch['labels'])

    assert metric.compute() == 0.75
    assert isinstance(metric.response_cache, list)
    responses: list = metric.response_cache
    assert len(responses) > 1 and isinstance(responses[1], dict)
    row: dict = responses[1]  # pyright: ignore [reportGeneralTypeIssues]
    assert tiny_gpt2_tokenizer.decode(row['context_tok']) == 'I love to eat'

    assert tiny_gpt2_tokenizer.decode(row['continuation_tok_pred']) == '[PAD]'

    assert tiny_gpt2_tokenizer.decode(row['continuation_tok_target']) == ' pie'

    columns, rows = metric.format_response_cache(tiny_gpt2_tokenizer)
    assert rows == [['The dog is', ' furry', ' furry', True], ['I love to eat', ' pie', '', False],
                    ['I hate', ' long lines', ' long lines', True], ['The weather is', ' snowy', ' snowy', True]]
    assert columns == ['context_tok', 'continuation_tok_target', 'continuation_tok_pred', 'correct']


def test_in_context_learning_lm_ece(tiny_gpt2_tokenizer):
    contexts = ['The dog is', 'I love to eat', 'I hate', 'The weather is']
    continuations = [' furry', ' pie', ' long lines', ' snowy']
    pad = tiny_gpt2_tokenizer.pad_token_id
    inputs = [
        tiny_gpt2_tokenizer(context)['input_ids'] + tiny_gpt2_tokenizer(continuation)['input_ids']
        for context, continuation in zip(contexts, continuations)
    ]
    inputs = torch.tensor([input + [pad] * (2048 - len(input)) for input in inputs])

    cont_idxs = []
    for context, continuation in zip(contexts, continuations):
        start = len(tiny_gpt2_tokenizer(context)['input_ids'])
        end = start + len(tiny_gpt2_tokenizer(continuation)['input_ids'])
        cont_idxs.append(torch.tensor(list(range(start, end))))

    batch = {'continuation_indices': cont_idxs, 'labels': inputs.roll(-1), 'input_ids': inputs}
    # logits are expected to be unnormalized and will undergo softmax, so we must multiply by 100
    logits = torch.nn.functional.one_hot(inputs.roll(-1), num_classes=pad + 1).float() * 100
    start, end = cont_idxs[1].tolist()[0] - 1, cont_idxs[1].tolist()[-1]
    logits[1][start:end] = logits[0][start:end].clone()  # make one of the answer's continuations incorrect
    metric = InContextLearningLMExpectedCalibrationError()
    metric.update(batch, logits, batch['labels'])
    # all observations fall in the top confidence bucket (95%) but accuracy is only 75%,
    # hence ECE should be 0.2
    assert abs(metric.compute() - 0.2) < 0.0001


def test_in_context_learning_qa_accuracy(tiny_gpt2_tokenizer):
    outputs = ['Correct but then some more text', 'Incorrect', ' the CORREct with weird casing and spacing']
    labels = [['Correct'], ['blah', 'blah2'], ['blah', 'correct']]
<<<<<<< HEAD
    batch = {'cot_delimiter': '', 'labels': labels, 'input_ids': torch.tensor(
        [tiny_gpt2_tokenizer.encode('I am a prompt<|endoftext|>')] * 3
    )}
    metric = InContextLearningQAAccuracy(cache_responses=True)
    metric.update(batch, outputs, labels)
=======
    batch = {'cot_delimiter': '', 'labels': labels}
    metric = InContextLearningQAAccuracy()
    metric.update(outputs, labels, batch)

>>>>>>> 29edfff7
    assert metric.compute() == (2 / 3)
    assert metric.response_cache == [{
        'prompt':  [40, 716, 257, 6152, 50256],
        'original_model_output': 'Correct but then some more text',
        'cleaned_model_output': 'correct but then some more text',
        'original_labels': ['Correct'],
        'cleaned_labels': {'correct'},
        'correct': True
    }, {
        'prompt':  [40, 716, 257, 6152, 50256],
        'original_model_output': 'Incorrect',
        'cleaned_model_output': 'incorrect',
        'original_labels': ['blah', 'blah2'],
        'cleaned_labels': {'blah2', 'blah'},
        'correct': False
    }, {
        'prompt':  [40, 716, 257, 6152, 50256],
        'original_model_output': ' the CORREct with weird casing and spacing',
        'cleaned_model_output': 'correct with weird casing and spacing',
        'original_labels': ['blah', 'correct'],
        'cleaned_labels': {'correct', 'blah'},
        'correct': True
    }]
    columns, rows = metric.format_response_cache(tiny_gpt2_tokenizer)
    assert rows == [[
        'I am a prompt', 'Correct but then some more text', 'correct but then some more text', ['Correct'], {'correct'}, True
    ], [ 'I am a prompt', 'Incorrect', 'incorrect', ['blah', 'blah2'], {'blah2', 'blah'}, False],
                    [
                         'I am a prompt', ' the CORREct with weird casing and spacing', 'correct with weird casing and spacing',
                        ['blah', 'correct'], {'blah', 'correct'}, True
                    ]]
    assert columns == ['prompt', 'original_model_output', 'cleaned_model_output', 'original_labels', 'cleaned_labels', 'correct']


def test_in_context_learning_qa_cot_accuracy(tiny_gpt2_tokenizer):
    outputs = [
        'chain of thought ### Correct but then some more text', 'Incorrect',
        'chain of thought ### the CORREct with weird casing and spacing', 'Correct but missing chain of thought'
    ]
    labels = [['Correct'], ['blah', 'blah2'], ['blah', 'correct'], ['correct']]
    batch = {'cot_delimiter': ' ### ', 'labels': labels, 'input_ids': torch.tensor(
        [tiny_gpt2_tokenizer.encode('I am a prompt')] * 4) }
    metric = InContextLearningQAAccuracy(cache_responses=True)
    metric.update(batch, outputs, labels)

    assert metric.compute() == (2 / 4)
    columns, rows = metric.format_response_cache(tiny_gpt2_tokenizer)
    assert columns == ['prompt', 'original_model_output', 'cleaned_model_output', 'original_labels', 'cleaned_labels', 'correct']
    assert rows == [[
        'I am a prompt', 'chain of thought ### Correct but then some more text', 'correct but then some more text', ['Correct'],
        {'correct'}, True
    ], ['I am a prompt', 'Incorrect', '', ['blah', 'blah2'], {'blah2', 'blah'}, False],
                    [
                        'I am a prompt', 'chain of thought ### the CORREct with weird casing and spacing',
                        'correct with weird casing and spacing', ['blah', 'correct'], {'correct', 'blah'}, True
                    ], ['I am a prompt', 'Correct but missing chain of thought', '', ['correct'], {'correct'}, False]]


def test_in_context_learning_qa_cot_accuracy():
    outputs = [
        'chain of thought ### Correct but then some more text', 'Incorrect',
        'chain of thought ### the CORREct with weird casing and spacing',
        'incorrect chain of thought delimiter ## Correct but wrong delimiter'
    ]
    labels = [['Correct'], ['blah', 'blah2'], ['blah', 'correct'], ['correct']]
    batch = {'cot_delimiter': ' ### ', 'labels': labels}
    metric = InContextLearningQAAccuracy()
    metric.update(outputs, labels, batch)

    assert metric.compute() == (2 / 4)


def test_in_context_learning_code_eval_accuracy(monkeypatch):
    outputs = [
        '    return 1 if n <= 1 else fib(n - 1) + fib(n - 1)',  # incorrect
        '   if n <= 1:\n        return 1\n    return fib(n-1) + fib(n-2)',  # incorrect spacing
        '    return n * 2',  # correct
        '    return 2*n',  # correct
        '    return n + 2',  # incorrect
        '    return n + 1'
    ]  # correct
    labels = []
    prompts = ['def fib(n):\n', 'def multiply_by_two(n):\n', 'def add_one(n):\n']
    entry_points = ['fib', 'multiply_by_two', 'add_one']
    test_inputs = [['(1,)', '(2,)', '(4,)'], ['(1,)', '(2,)', '(4,)'], ['(1,)', '(2,)', '(4,)']]
    test_outputs = [['1', '2', '5'], ['2', '4', '8'], ['2', '3', '5']]
    languages = ['python', 'python', 'python']
    monkeypatch.setenv('CODE_EVAL_DEVICE', 'LOCAL')
    batch = {
        # This tests deterministic beam search rather than sampling
        'generation_kwargs': {
            'num_beams': 1,
            'num_return_sequences': 2
        },
        'prompts': prompts,
        'pass_at_k': 1,
        'entry_points': entry_points,
        'test_inputs': test_inputs,
        'test_outputs': test_outputs,
        'languages': languages,
    }
    metric = InContextLearningCodeEvalAccuracy(cache_responses=True)
    metric.update(batch, outputs, labels)

<<<<<<< HEAD
    assert metric.compute() == (2 / 3)
    assert isinstance(metric.response_cache, list)
    assert len(metric.response_cache) > 0
    assert isinstance(metric.response_cache[0], dict)
    responses: List[dict] = metric.response_cache
    assert len(responses) > 0
    assert responses[0] == {
        'code_completions': [
            'def fib(n):\n    return 1 if n <= 1 else fib(n - 1) + fib(n - 1)',
            'def fib(n):\n   if n <= 1:\n        return 1\n    return fib(n-1) + fib(n-2)'
        ],
        'passing': [False, False],
        'correct': False
    }

    columns, rows = metric.format_response_cache(None)
    assert rows == [[[
        'def fib(n):\n    return 1 if n <= 1 else fib(n - 1) + fib(n - 1)',
        'def fib(n):\n   if n <= 1:\n        return 1\n    return fib(n-1) + fib(n-2)'
    ], [False, False], False],
                    [['def multiply_by_two(n):\n    return n * 2', 'def multiply_by_two(n):\n    return 2*n'],
                     [True, True], True],
                    [['def add_one(n):\n    return n + 2', 'def add_one(n):\n    return n + 1'], [False, True], True]]
    assert columns == ['code_completions', 'passing', 'correct']
=======
    # pass@1 values
    #   program 1: 0
    #   program 2: 1
    #   program 3: .5
    # mean: 0.5
    assert metric.compute() == 0.5
>>>>>>> 29edfff7


def test_in_context_learning_mc_accuracy(tiny_gpt2_tokenizer):
    contexts = [
        'Q: How do you cook a cake?', 'Q: How do you cook a cake?', 'Q: How old is the earth?',
        'Q: How old is the earth?'
    ]
    continuations = [' A: turn on the oven', ' A: do a backflip', ' A: 2 minutes', ' A: 4.5 billion years']
    gold_indices = [0, 1]
    choice_groupings = [(0, 2), (2, 4)]
    pad = tiny_gpt2_tokenizer.pad_token_id
    inputs = [
        tiny_gpt2_tokenizer(context)['input_ids'] + tiny_gpt2_tokenizer(continuation)['input_ids']
        for context, continuation in zip(contexts, continuations)
    ]
    inputs = torch.tensor([input + [pad] * (2048 - len(input)) for input in inputs])

    cont_idxs = []
    for context, continuation in zip(contexts, continuations):
        start = len(tiny_gpt2_tokenizer(context)['input_ids'])
        end = start + len(tiny_gpt2_tokenizer(continuation)['input_ids'])
        cont_idxs.append(torch.tensor(list(range(start, end))))

    batch = {
        'continuation_indices': cont_idxs,
        'labels': inputs.roll(-1),
        'input_ids': inputs,
        'gold_indices': gold_indices,
        'choice_groupings': choice_groupings
    }
    logits = torch.nn.functional.one_hot(inputs.roll(-1), num_classes=pad + 1).float()

    # for the first two, the correct answer is continuation 0
    # make the answer correct by making continuation 0 more likely for both answers
    start, end = cont_idxs[1].tolist()[0] - 1, cont_idxs[1].tolist()[-1]
    logits[1][start:end] = logits[0][start:end].clone()

    # for the last two, the correct answer is continuation 3
    # make the answer incorrect by making continuation 2 more likely for both answers
    start, end = cont_idxs[3].tolist()[0], cont_idxs[3].tolist()[-1]
    logits[3][start:end] = logits[2][start:end].clone()

    metric = InContextLearningMultipleChoiceAccuracy(cache_responses=True)

    metric.update(batch, logits, batch['labels'])
    assert metric.compute() == 0.5

    assert isinstance(metric.response_cache, list)
    assert len(metric.response_cache) > 0
    assert isinstance(metric.response_cache[-1], dict)
    last_row: dict = metric.response_cache[-1]  # pyright: ignore [reportGeneralTypeIssues]
    assert 'question_tok' in last_row
    assert isinstance(last_row['question_tok'], list)
    assert 'selected_choice' in last_row
    assert isinstance(last_row['selected_choice'], list)
    assert 'correct_choice' in last_row
    assert isinstance(last_row['correct_choice'], list)

    assert tiny_gpt2_tokenizer.decode(last_row['question_tok']) == 'Q: How old is the earth?'
    assert tiny_gpt2_tokenizer.decode(last_row['selected_choice']) == ' A: 2 minutes'
    assert tiny_gpt2_tokenizer.decode(last_row['correct_choice']) == ' A: 4.5 billion years'

    columns, rows = metric.format_response_cache(tiny_gpt2_tokenizer)
    assert rows == [['Q: How do you cook a cake?', ' A: turn on the oven', ' A: turn on the oven', True],
                    ['Q: How old is the earth?', ' A: 4.5 billion years', ' A: 2 minutes', False]]
    assert columns == ['question_tok', 'correct_choice', 'selected_choice', 'correct']


def test_in_context_learning_mc_ece(tiny_gpt2_tokenizer):
    contexts = [
        'Q: How do you cook a cake?', 'Q: How do you cook a cake?', 'Q: How old is the earth?',
        'Q: How old is the earth?'
    ]
    continuations = [' turn on the oven', ' do a backflip', ' 2 minutes', ' 4.5 billion years']
    gold_indices = [0, 1]
    choice_groupings = [(0, 2), (2, 4)]
    pad = tiny_gpt2_tokenizer.pad_token_id
    inputs = [
        tiny_gpt2_tokenizer(context)['input_ids'] + tiny_gpt2_tokenizer(continuation)['input_ids']
        for context, continuation in zip(contexts, continuations)
    ]
    inputs = torch.tensor([input + [pad] * (2048 - len(input)) for input in inputs])

    cont_idxs = []
    for context, continuation in zip(contexts, continuations):
        start = len(tiny_gpt2_tokenizer(context)['input_ids'])
        end = start + len(tiny_gpt2_tokenizer(continuation)['input_ids'])
        cont_idxs.append(torch.tensor(list(range(start, end))))

    batch = {
        'continuation_indices': cont_idxs,
        'labels': inputs.roll(-1),
        'input_ids': inputs,
        'gold_indices': gold_indices,
        'choice_groupings': choice_groupings
    }
    logits = torch.nn.functional.one_hot(inputs.roll(-1), num_classes=pad + 1).float() * 100
    # for the first two, the correct answer is continuation 0
    # make the answer correct by making continuation 0 more likely for both answers
    start, end = cont_idxs[1].tolist()[0] - 1, cont_idxs[1].tolist()[-1]
    logits[1][start:end] = logits[0][start:end].clone()

    # for the last two, the correct answer is continuation 3
    # make the answer incorrect by making continuation 2 more likely for both answers
    start, end = cont_idxs[3].tolist()[0] - 1, cont_idxs[3].tolist()[-1]
    logits[3][start:end] = logits[2][start:end].clone()

    metric = InContextLearningMCExpectedCalibrationError()

    metric.update(batch, logits, batch['labels'])

    # accuracy is 50% but confidence is 95%, so ECE is 45%
    assert abs(metric.compute().item() - 0.45) < 0.0001


def test_in_context_learning_ece():
    metric = InContextLearningExpectedCalibrationError(n_buckets=1)
    metric.update(None, None, None)  # pyright: ignore [reportGeneralTypeIssues]
    metric.bucket_totals[0] = 2  # pyright: ignore [reportGeneralTypeIssues]
    metric.bucket_correct[0] = 1  # pyright: ignore [reportGeneralTypeIssues]
    # confidence of bucket = 50%, accuracy = 50% => ECE = 0.0
    assert metric.compute() == 0.0

    metric = InContextLearningExpectedCalibrationError(n_buckets=10)
    # this example corresponds to perfect calibration across all 10 buckets
    metric.update(None, None, None)  # pyright: ignore [reportGeneralTypeIssues]
    for i in range(len(metric.bucket_totals)):  # pyright: ignore [reportGeneralTypeIssues]
        upper_bound = (i + 1) / metric.n_buckets
        lower_bound = i / metric.n_buckets
        conf_bucket_i = (upper_bound + lower_bound) / 2
        metric.bucket_totals[i] = metric.n_buckets * 2  # pyright: ignore [reportGeneralTypeIssues]
        metric.bucket_correct[i] = conf_bucket_i * metric.n_buckets * 2  # pyright: ignore [reportGeneralTypeIssues]
    assert metric.compute() == 0.0

    metric = InContextLearningExpectedCalibrationError(n_buckets=10)
    # this example corresponds to perfect calibration
    metric.update(None, None, None)  # pyright: ignore [reportGeneralTypeIssues]
    metric.bucket_totals[-1] = 2  # pyright: ignore [reportGeneralTypeIssues]
    metric.bucket_correct[-1] = 0  # pyright: ignore [reportGeneralTypeIssues]
    # confidence = 95%, accuracy = 0% => ece = 95%
    assert metric.compute() == 0.95<|MERGE_RESOLUTION|>--- conflicted
+++ resolved
@@ -243,18 +243,12 @@
 def test_in_context_learning_qa_accuracy(tiny_gpt2_tokenizer):
     outputs = ['Correct but then some more text', 'Incorrect', ' the CORREct with weird casing and spacing']
     labels = [['Correct'], ['blah', 'blah2'], ['blah', 'correct']]
-<<<<<<< HEAD
     batch = {'cot_delimiter': '', 'labels': labels, 'input_ids': torch.tensor(
         [tiny_gpt2_tokenizer.encode('I am a prompt<|endoftext|>')] * 3
     )}
     metric = InContextLearningQAAccuracy(cache_responses=True)
     metric.update(batch, outputs, labels)
-=======
-    batch = {'cot_delimiter': '', 'labels': labels}
-    metric = InContextLearningQAAccuracy()
-    metric.update(outputs, labels, batch)
-
->>>>>>> 29edfff7
+
     assert metric.compute() == (2 / 3)
     assert metric.response_cache == [{
         'prompt':  [40, 716, 257, 6152, 50256],
@@ -359,8 +353,6 @@
     metric = InContextLearningCodeEvalAccuracy(cache_responses=True)
     metric.update(batch, outputs, labels)
 
-<<<<<<< HEAD
-    assert metric.compute() == (2 / 3)
     assert isinstance(metric.response_cache, list)
     assert len(metric.response_cache) > 0
     assert isinstance(metric.response_cache[0], dict)
@@ -384,14 +376,12 @@
                      [True, True], True],
                     [['def add_one(n):\n    return n + 2', 'def add_one(n):\n    return n + 1'], [False, True], True]]
     assert columns == ['code_completions', 'passing', 'correct']
-=======
     # pass@1 values
     #   program 1: 0
     #   program 2: 1
     #   program 3: .5
     # mean: 0.5
     assert metric.compute() == 0.5
->>>>>>> 29edfff7
 
 
 def test_in_context_learning_mc_accuracy(tiny_gpt2_tokenizer):
